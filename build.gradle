--- conflicted
+++ resolved
@@ -7,11 +7,7 @@
     apply from: 'build-tools/repositories.gradle'
 
     ext {
-<<<<<<< HEAD
-        opensearch_version = System.getProperty("opensearch.version", "3.1.0-SNAPSHOT")
-=======
         opensearch_version = System.getProperty("opensearch.version", "3.0.0-SNAPSHOT")
->>>>>>> 4c745fbf
         buildVersionQualifier = System.getProperty("build.version_qualifier", "")
         isSnapshot = "true" == System.getProperty("build.snapshot", "true")
         // 3.0.0-SNAPSHOT -> 3.0.0.0-SNAPSHOT
