/*
 * SPDX-License-Identifier: Apache-2.0
 *
 * The OpenSearch Contributors require contributions made to
 * this file be licensed under the Apache-2.0 license or a
 * compatible open source license.
 *
 * Modifications Copyright OpenSearch Contributors. See
 * GitHub history for details.
 */

/*
 *   Copyright 2019 Amazon.com, Inc. or its affiliates. All Rights Reserved.
 *   
 *   Licensed under the Apache License, Version 2.0 (the "License").
 *   You may not use this file except in compliance with the License.
 *   A copy of the License is located at
 *   
 *       http://www.apache.org/licenses/LICENSE-2.0
 *   
 *   or in the "license" file accompanying this file. This file is distributed 
 *   on an "AS IS" BASIS, WITHOUT WARRANTIES OR CONDITIONS OF ANY KIND, either 
 *   express or implied. See the License for the specific language governing 
 *   permissions and limitations under the License.
 */

buildscript {
    apply from: 'build-tools/repositories.gradle'

    ext {
<<<<<<< HEAD
        opensearch_version = System.getProperty("opensearch.version", "1.1.0-SNAPSHOT")
=======
        opensearch_version = System.getProperty("opensearch.version", "1.2.0-SNAPSHOT")
>>>>>>> dc6ecdc6
        // 1.0.0 -> 1.0.0.0, and 1.0.0-SNAPSHOT -> 1.0.0.0-SNAPSHOT
        opensearch_build = opensearch_version.replaceAll(/(\.\d)([^\d]*)$/, '$1.0$2')
        common_utils_version = System.getProperty("common_utils.version", opensearch_build)
        kotlin_version = '1.3.72'
    }

    repositories {
        mavenLocal()
        maven { url "https://aws.oss.sonatype.org/content/repositories/snapshots" }
        mavenCentral()
        maven { url "https://plugins.gradle.org/m2/" }
        jcenter()
        maven { url "https://aws.oss.sonatype.org/content/repositories/snapshots" }
    }
    dependencies {
        classpath "org.opensearch.gradle:build-tools:${opensearch_version}"
        classpath "org.jetbrains.kotlin:kotlin-gradle-plugin:${kotlin_version}"
    }
}

plugins {
    id 'nebula.ospackage' version "8.3.0" apply false
    id "com.dorongold.task-tree" version "1.5"
}

apply plugin: 'base'
apply plugin: 'jacoco'
apply from: 'build-tools/merged-coverage.gradle'

configurations {
    ktlint
}

dependencies {
    add("ktlint", "com.pinterest:ktlint:0.41.0") {
        attributes {
            attribute(Bundling.BUNDLING_ATTRIBUTE, objects.named(Bundling, Bundling.EXTERNAL))
        }
    }
}

task ktlint(type: JavaExec, group: "verification") {
    description = "Check Kotlin code style."
    main = "com.pinterest.ktlint.Main"
    classpath = configurations.ktlint
    args "alerting/**/*.kt", "elastic-api/**/*.kt", "core/**/*.kt"
}

task ktlintFormat(type: JavaExec, group: "formatting") {
    description = "Fix Kotlin code style deviations."
    main = "com.pinterest.ktlint.Main"
    classpath = configurations.ktlint
    args "-F", "alerting/**/*.kt", "elastic-api/**/*.kt", "core/**/*.kt"
}

check.dependsOn ktlint

ext {
    isSnapshot = "true" == System.getProperty("build.snapshot", "true")
}

allprojects {
    group = "org.opensearch"
    version = "${opensearch_version}" - "-SNAPSHOT" + ".0"
    if (isSnapshot) {
        version += "-SNAPSHOT"
    }

    apply from: "$rootDir/build-tools/repositories.gradle"

    plugins.withId('java') {
        sourceCompatibility = targetCompatibility = "1.8"
    }
    plugins.withId('org.jetbrains.kotlin.jvm') {
        compileKotlin.kotlinOptions.jvmTarget = compileTestKotlin.kotlinOptions.jvmTarget = "1.8"
        compileKotlin.dependsOn ktlint
    }

}

evaluationDependsOnChildren()

check.dependsOn subprojects*.check<|MERGE_RESOLUTION|>--- conflicted
+++ resolved
@@ -28,11 +28,7 @@
     apply from: 'build-tools/repositories.gradle'
 
     ext {
-<<<<<<< HEAD
-        opensearch_version = System.getProperty("opensearch.version", "1.1.0-SNAPSHOT")
-=======
         opensearch_version = System.getProperty("opensearch.version", "1.2.0-SNAPSHOT")
->>>>>>> dc6ecdc6
         // 1.0.0 -> 1.0.0.0, and 1.0.0-SNAPSHOT -> 1.0.0.0-SNAPSHOT
         opensearch_build = opensearch_version.replaceAll(/(\.\d)([^\d]*)$/, '$1.0$2')
         common_utils_version = System.getProperty("common_utils.version", opensearch_build)
