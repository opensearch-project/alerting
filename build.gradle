--- conflicted
+++ resolved
@@ -7,17 +7,10 @@
     apply from: 'build-tools/repositories.gradle'
 
     ext {
-<<<<<<< HEAD
-        opensearch_version = System.getProperty("opensearch.version", "2.0.1-SNAPSHOT")
-        buildVersionQualifier = System.getProperty("build.version_qualifier", "")
-        isSnapshot = "true" == System.getProperty("build.snapshot", "true")
-        // 2.0.1-SNAPSHOT -> 2.0.1.0-SNAPSHOT
-=======
         opensearch_version = System.getProperty("opensearch.version", "2.1.0-SNAPSHOT")
         buildVersionQualifier = System.getProperty("build.version_qualifier", "")
         isSnapshot = "true" == System.getProperty("build.snapshot", "true")
         // 2.1.0-SNAPSHOT -> 2.1.0.0-SNAPSHOT
->>>>>>> 6d3fb50f
         version_tokens = opensearch_version.tokenize('-')
         opensearch_build = version_tokens[0] + '.0'
         plugin_no_snapshot = opensearch_build
