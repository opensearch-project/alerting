name: Security Test Workflow
# This workflow is triggered on pull requests and pushes to main or an OpenSearch release branch
on:
  pull_request:
    branches:
      - "*"
  push:
    branches:
      - "*"

jobs:
  build:
    strategy:
      matrix:
<<<<<<< HEAD
        java: [ 21 ]
=======
        java: [ 21, 23 ]
>>>>>>> 90972752
    # Job name
    name: Build and test Alerting
    # This job runs on Linux
    runs-on: ubuntu-latest
    steps:
      # This step uses the setup-java Github action: https://github.com/actions/setup-java
      - name: Set Up JDK ${{ matrix.java }}
        uses: actions/setup-java@v1
        with:
          java-version: ${{ matrix.java }}
      # This step uses the checkout Github action: https://github.com/actions/checkout
      - name: Checkout Branch
        uses: actions/checkout@v2
      # This step uses the setup-java Github action: https://github.com/actions/setup-java
      - name: Set Up JDK ${{ matrix.java }}
        uses: actions/setup-java@v1
        with:
          java-version: ${{ matrix.java }}
      - name: Build Alerting
        # Only assembling since the full build is governed by other workflows
        run: ./gradlew assemble
      - name: Pull and Run Docker
        run: |
          plugin=`basename $(ls alerting/build/distributions/*.zip)`
          list_of_files=`ls`
          list_of_all_files=`ls alerting/build/distributions/`
          version=`echo $plugin|awk -F- '{print $3}'| cut -d. -f 1-3`
          plugin_version=`echo $plugin|awk -F- '{print $3}'| cut -d. -f 1-4`
          qualifier=`echo $plugin|awk -F- '{print $4}'| cut -d. -f 1-1`
          candidate_version=`echo $plugin|awk -F- '{print $5}'| cut -d. -f 1-1`
          if qualifier
          then
            docker_version=$version-$qualifier
          else
            docker_version=$version
          fi

          [[ -z $candidate_version ]] && candidate_version=$qualifier && qualifier=""

          echo plugin version plugin_version qualifier candidate_version docker_version
          echo "($plugin) ($version) ($plugin_version) ($qualifier) ($candidate_version) ($docker_version)"
          echo $ls $list_of_all_files

          if docker pull opensearchstaging/opensearch:$docker_version
          then
            echo "FROM opensearchstaging/opensearch:$docker_version" >> Dockerfile
            echo "RUN if [ -d /usr/share/opensearch/plugins/opensearch-security-analytics ]; then /usr/share/opensearch/bin/opensearch-plugin remove opensearch-security-analytics; fi" >> Dockerfile
            echo "RUN if [ -d /usr/share/opensearch/plugins/opensearch-alerting ]; then /usr/share/opensearch/bin/opensearch-plugin remove opensearch-alerting; fi" >> Dockerfile
            echo "ADD alerting/build/distributions/$plugin /tmp/" >> Dockerfile
            echo "RUN /usr/share/opensearch/bin/opensearch-plugin install --batch file:/tmp/$plugin" >> Dockerfile

            docker build -t opensearch-alerting:test .
            echo "imagePresent=true" >> $GITHUB_ENV
          else
            echo "imagePresent=false" >> $GITHUB_ENV
          fi

      - name: Run Docker Image
        if: env.imagePresent == 'true'
        run: |
          cd ..
          docker run -p 9200:9200 -d -p 9600:9600 -e "OPENSEARCH_INITIAL_ADMIN_PASSWORD=myStrongPassword123!" -e "discovery.type=single-node" opensearch-alerting:test
          sleep 120

      - name: Run Alerting Test for security enabled test cases
        if: env.imagePresent == 'true'
        run: |
          cluster_running=`curl -XGET https://localhost:9200/_cat/plugins -u admin:myStrongPassword123! --insecure`
          echo $cluster_running
          security=`curl -XGET https://localhost:9200/_cat/plugins -u admin:myStrongPassword123! --insecure |grep opensearch-security|wc -l`
          echo $security
          if [ $security -gt 0 ]
          then
            echo "Security plugin is available"
            ./gradlew :alerting:integTest -Dtests.rest.cluster=localhost:9200 -Dtests.cluster=localhost:9200 -Dtests.clustername=docker-cluster -Dsecurity=true -Dhttps=true -Duser=admin -Dpassword=myStrongPassword123!
          else
            echo "Security plugin is NOT available skipping this run as tests without security have already been run"
          fi<|MERGE_RESOLUTION|>--- conflicted
+++ resolved
@@ -12,11 +12,7 @@
   build:
     strategy:
       matrix:
-<<<<<<< HEAD
-        java: [ 21 ]
-=======
         java: [ 21, 23 ]
->>>>>>> 90972752
     # Job name
     name: Build and test Alerting
     # This job runs on Linux
