--- conflicted
+++ resolved
@@ -8,12 +8,9 @@
 import org.junit.Assert
 import org.opensearch.action.admin.cluster.state.ClusterStateRequest
 import org.opensearch.action.admin.indices.create.CreateIndexRequest
-<<<<<<< HEAD
 import org.opensearch.action.admin.indices.get.GetIndexRequest
 import org.opensearch.action.admin.indices.get.GetIndexResponse
 import org.opensearch.action.admin.indices.mapping.get.GetMappingsRequest
-=======
->>>>>>> 6eb12f70
 import org.opensearch.action.admin.indices.mapping.put.PutMappingRequest
 import org.opensearch.action.admin.indices.refresh.RefreshRequest
 import org.opensearch.action.search.SearchRequest
@@ -178,6 +175,7 @@
         )
         assertFalse(monitorResponse?.id.isNullOrEmpty())
         monitor = monitorResponse!!.monitor
+        indexDoc(index, "1", testDoc)
         val id = monitorResponse.id
         val executeMonitorResponse = executeMonitor(monitor, id, false)
         Assert.assertEquals(executeMonitorResponse!!.monitorRunResult.monitorName, monitor.name)
@@ -472,6 +470,7 @@
 
         val customAlertsIndex = "custom_alerts_index"
         val customQueryIndex = "custom_query_index"
+        Assert.assertFalse(client().admin().cluster().state(ClusterStateRequest()).get().state.routingTable.hasIndex(customQueryIndex))
         val customFindingsIndex = "custom_findings_index"
         val updateMonitorResponse = updateMonitor(
             monitor.copy(
