/*
 * Copyright OpenSearch Contributors
 * SPDX-License-Identifier: Apache-2.0
 */

package org.opensearch.alerting

import org.junit.Assert
import org.opensearch.action.admin.cluster.state.ClusterStateRequest
import org.opensearch.action.admin.indices.create.CreateIndexRequest
import org.opensearch.action.admin.indices.mapping.put.PutMappingRequest
import org.opensearch.action.admin.indices.refresh.RefreshRequest
import org.opensearch.action.search.SearchRequest
import org.opensearch.action.support.WriteRequest
import org.opensearch.alerting.action.SearchMonitorAction
import org.opensearch.alerting.action.SearchMonitorRequest
import org.opensearch.alerting.core.ScheduledJobIndices
import org.opensearch.alerting.transport.AlertingSingleNodeTestCase
import org.opensearch.common.settings.Settings
import org.opensearch.commons.alerting.action.AcknowledgeAlertRequest
import org.opensearch.commons.alerting.action.AlertingActions
import org.opensearch.commons.alerting.action.DeleteMonitorRequest
import org.opensearch.commons.alerting.action.GetAlertsRequest
import org.opensearch.commons.alerting.model.Alert
import org.opensearch.commons.alerting.model.DataSources
import org.opensearch.commons.alerting.model.DocLevelMonitorInput
import org.opensearch.commons.alerting.model.DocLevelQuery
import org.opensearch.commons.alerting.model.ScheduledJob.Companion.SCHEDULED_JOBS_INDEX
import org.opensearch.commons.alerting.model.Table
import org.opensearch.index.query.MatchQueryBuilder
import org.opensearch.index.query.QueryBuilders
import org.opensearch.search.builder.SearchSourceBuilder
import org.opensearch.test.OpenSearchTestCase
import java.time.ZonedDateTime
import java.time.format.DateTimeFormatter
import java.time.temporal.ChronoUnit.MILLIS
import java.util.Map
import java.util.concurrent.TimeUnit
import java.util.stream.Collectors

class MonitorDataSourcesIT : AlertingSingleNodeTestCase() {

    fun `test execute monitor with dryrun`() {
        val docQuery = DocLevelQuery(query = "test_field:\"us-west-2\"", name = "3")
        val docLevelInput = DocLevelMonitorInput("description", listOf(index), listOf(docQuery))
        val trigger = randomDocumentLevelTrigger(condition = ALWAYS_RUN)
        var monitor = randomDocumentLevelMonitor(
            inputs = listOf(docLevelInput),
            triggers = listOf(trigger),
        )
        val monitorResponse = createMonitor(monitor)
        val testTime = DateTimeFormatter.ISO_OFFSET_DATE_TIME.format(ZonedDateTime.now().truncatedTo(MILLIS))
        val testDoc = """{
            "message" : "This is an error from IAD region",
            "test_strict_date_time" : "$testTime",
            "test_field" : "us-west-2"
        }"""
        assertFalse(monitorResponse?.id.isNullOrEmpty())
        monitor = monitorResponse!!.monitor
        Assert.assertEquals(monitor.owner, "alerting")
        indexDoc(index, "1", testDoc)
        val id = monitorResponse.id
        val executeMonitorResponse = executeMonitor(monitor, id, true)
        Assert.assertEquals(executeMonitorResponse!!.monitorRunResult.monitorName, monitor.name)
        Assert.assertEquals(executeMonitorResponse.monitorRunResult.triggerResults.size, 1)
        searchAlerts(id)
        val table = Table("asc", "id", null, 1, 0, "")
        var getAlertsResponse = client()
            .execute(AlertingActions.GET_ALERTS_ACTION_TYPE, GetAlertsRequest(table, "ALL", "ALL", null, null))
            .get()
        Assert.assertTrue(getAlertsResponse != null)
        Assert.assertTrue(getAlertsResponse.alerts.size == 0)
        getAlertsResponse = client()
            .execute(AlertingActions.GET_ALERTS_ACTION_TYPE, GetAlertsRequest(table, "ALL", "ALL", id, null))
            .get()
        Assert.assertTrue(getAlertsResponse != null)
        Assert.assertTrue(getAlertsResponse.alerts.size == 0)
        try {
            client()
                .execute(AlertingActions.GET_ALERTS_ACTION_TYPE, GetAlertsRequest(table, "ALL", "ALL", null, "wrong_alert_index"))
                .get()
            fail()
        } catch (e: Exception) {
            Assert.assertTrue(e.message!!.contains("IndexNotFoundException"))
        }
    }

    fun `test execute monitor with custom alerts index`() {
        val docQuery = DocLevelQuery(query = "test_field:\"us-west-2\"", name = "3")
        val docLevelInput = DocLevelMonitorInput("description", listOf(index), listOf(docQuery))
        val trigger = randomDocumentLevelTrigger(condition = ALWAYS_RUN)
        val customAlertsIndex = "custom_alerts_index"
        var monitor = randomDocumentLevelMonitor(
            inputs = listOf(docLevelInput),
            triggers = listOf(trigger),
            dataSources = DataSources(alertsIndex = customAlertsIndex)
        )
        val monitorResponse = createMonitor(monitor)
        val testTime = DateTimeFormatter.ISO_OFFSET_DATE_TIME.format(ZonedDateTime.now().truncatedTo(MILLIS))
        val testDoc = """{
            "message" : "This is an error from IAD region",
            "test_strict_date_time" : "$testTime",
            "test_field" : "us-west-2"
        }"""
        assertFalse(monitorResponse?.id.isNullOrEmpty())
        monitor = monitorResponse!!.monitor
        indexDoc(index, "1", testDoc)
        val id = monitorResponse.id
        val executeMonitorResponse = executeMonitor(monitor, id, false)
        Assert.assertEquals(executeMonitorResponse!!.monitorRunResult.monitorName, monitor.name)
        Assert.assertEquals(executeMonitorResponse.monitorRunResult.triggerResults.size, 1)
        val alerts = searchAlerts(id, customAlertsIndex)
        assertEquals("Alert saved for test monitor", 1, alerts.size)
        val table = Table("asc", "id", null, 1, 0, "")
        var getAlertsResponse = client()
            .execute(AlertingActions.GET_ALERTS_ACTION_TYPE, GetAlertsRequest(table, "ALL", "ALL", null, customAlertsIndex))
            .get()
        Assert.assertTrue(getAlertsResponse != null)
        Assert.assertTrue(getAlertsResponse.alerts.size == 1)
        getAlertsResponse = client()
            .execute(AlertingActions.GET_ALERTS_ACTION_TYPE, GetAlertsRequest(table, "ALL", "ALL", id, null))
            .get()
        Assert.assertTrue(getAlertsResponse != null)
        Assert.assertTrue(getAlertsResponse.alerts.size == 1)
        val alertId = getAlertsResponse.alerts.get(0).id
        val acknowledgeAlertResponse = client().execute(
            AlertingActions.ACKNOWLEDGE_ALERTS_ACTION_TYPE,
            AcknowledgeAlertRequest(id, listOf(alertId), WriteRequest.RefreshPolicy.IMMEDIATE)
        ).get()
        Assert.assertEquals(acknowledgeAlertResponse.acknowledged.size, 1)
    }

    fun `test execute monitor with custom query index`() {
        val docQuery1 = DocLevelQuery(query = "source.ip.v6.v1:12345", name = "3")
        val docQuery2 = DocLevelQuery(query = "source.ip.v6.v2:16645", name = "4")
        val docQuery3 = DocLevelQuery(query = "source.ip.v4.v0:120", name = "5")
        val docQuery4 = DocLevelQuery(query = "alias.some.fff:\"us-west-2\"", name = "6")
        val docQuery5 = DocLevelQuery(query = "message:\"This is an error from IAD region\"", name = "7")
        val docLevelInput = DocLevelMonitorInput(
            "description", listOf(index), listOf(docQuery1, docQuery2, docQuery3, docQuery4, docQuery5)
        )
        val trigger = randomDocumentLevelTrigger(condition = ALWAYS_RUN)
        val customFindingsIndex = "custom_findings_index"
        val customFindingsIndexPattern = "custom_findings_index-1"
        val customQueryIndex = "custom_alerts_index"
        var monitor = randomDocumentLevelMonitor(
            inputs = listOf(docLevelInput),
            triggers = listOf(trigger),
            dataSources = DataSources(
                queryIndex = customQueryIndex,
                findingsIndex = customFindingsIndex,
                findingsIndexPattern = customFindingsIndexPattern
            )
        )
        val monitorResponse = createMonitor(monitor)
        val testTime = DateTimeFormatter.ISO_OFFSET_DATE_TIME.format(ZonedDateTime.now().truncatedTo(MILLIS))
        // Trying to test here few different "nesting" situations and "wierd" characters
        val testDoc = """{
            "message" : "This is an error from IAD region",
<<<<<<< HEAD
            "source.ip.v6.v1" : 12345,
            "source.ip.v6.v2" : 16645,
            "source.ip.v4.v0" : 120,
            "test_bad_char" : "\u0000", 
=======
            "source.port": 12345,
>>>>>>> 0fb9dd04
            "test_strict_date_time" : "$testTime",
            "test_field.some_other_field" : "us-west-2"
        }"""
        indexDoc(index, "1", testDoc)
<<<<<<< HEAD
        client().admin().indices().putMapping(
            PutMappingRequest(index).source("alias.some.fff", "type=alias,path=test_field.some_other_field")
        )
        assertFalse(monitorResponse?.id.isNullOrEmpty())
        monitor = monitorResponse!!.monitor
=======
        assertFalse(monitorResponse?.id.isNullOrEmpty())
        monitor = monitorResponse!!.monitor
        client().admin().indices().putMapping(
            PutMappingRequest(
                index
            ).source("test_alias.field_a", "type=alias,path=message")
        ).get()
        client().admin().indices().putMapping(
            PutMappingRequest(
                index
            ).source("test_alias2", "type=alias,path=test_field")
        ).get()

>>>>>>> 0fb9dd04
        val id = monitorResponse.id
        val executeMonitorResponse = executeMonitor(monitor, id, false)
        Assert.assertEquals(executeMonitorResponse!!.monitorRunResult.monitorName, monitor.name)
        Assert.assertEquals(executeMonitorResponse.monitorRunResult.triggerResults.size, 1)
        searchAlerts(id)
        val table = Table("asc", "id", null, 1, 0, "")
        var getAlertsResponse = client()
            .execute(AlertingActions.GET_ALERTS_ACTION_TYPE, GetAlertsRequest(table, "ALL", "ALL", null, null))
            .get()
        Assert.assertTrue(getAlertsResponse != null)
        Assert.assertTrue(getAlertsResponse.alerts.size == 1)
        val findings = searchFindings(id, customFindingsIndex)
        assertEquals("Findings saved for test monitor", 1, findings.size)
        assertTrue("Findings saved for test monitor", findings[0].relatedDocIds.contains("1"))
        assertEquals("Didn't match all 5 queries", 5, findings[0].docLevelQueries.size)
    }

    fun `test execute monitor with custom query index and nested mappings`() {
        val docQuery1 = DocLevelQuery(query = "message:\"msg 1 2 3 4\"", name = "3")
        val docLevelInput = DocLevelMonitorInput("description", listOf(index), listOf(docQuery1))
        val trigger = randomDocumentLevelTrigger(condition = ALWAYS_RUN)
        val customFindingsIndex = "custom_findings_index"
        val customFindingsIndexPattern = "custom_findings_index-1"
        val customQueryIndex = "custom_alerts_index"
        var monitor = randomDocumentLevelMonitor(
            inputs = listOf(docLevelInput),
            triggers = listOf(trigger),
            dataSources = DataSources(
                queryIndex = customQueryIndex,
                findingsIndex = customFindingsIndex,
                findingsIndexPattern = customFindingsIndexPattern
            )
        )
        val monitorResponse = createMonitor(monitor)

        // We are verifying here that index with nested mappings and nested aliases
        // won't break query matching

        // Create index mappings
        val m: MutableMap<String, Any> = HashMap()
        val m1: MutableMap<String, Any> = HashMap()
        m1["title"] = Map.of("type", "text")
        m1["category"] = Map.of("type", "keyword")
        m["rule"] = Map.of("type", "nested", "properties", m1)
        val properties = Map.of<String, Any>("properties", m)

        client().admin().indices().putMapping(
            PutMappingRequest(
                index
            ).source(properties)
        ).get()

        // Put alias for nested fields
        val mm: MutableMap<String, Any> = HashMap()
        val mm1: MutableMap<String, Any> = HashMap()
        mm1["title_alias"] = Map.of("type", "alias", "path", "rule.title")
        mm["rule"] = Map.of("type", "nested", "properties", mm1)
        val properties1 = Map.of<String, Any>("properties", mm)
        client().admin().indices().putMapping(
            PutMappingRequest(
                index
            ).source(properties1)
        ).get()

        val testDoc = """{
            "rule": {"title": "some_title"},
            "message": "msg 1 2 3 4"
        }"""
        indexDoc(index, "2", testDoc)

        client().admin().indices().putMapping(
            PutMappingRequest(index).source("alias.some.fff", "type=alias,path=test_field.some_other_field")
        )
        assertFalse(monitorResponse?.id.isNullOrEmpty())
        monitor = monitorResponse!!.monitor
        val id = monitorResponse.id
        val executeMonitorResponse = executeMonitor(monitor, id, false)
        Assert.assertEquals(executeMonitorResponse!!.monitorRunResult.monitorName, monitor.name)
        Assert.assertEquals(executeMonitorResponse.monitorRunResult.triggerResults.size, 1)
        searchAlerts(id)
        val table = Table("asc", "id", null, 1, 0, "")
        var getAlertsResponse = client()
            .execute(AlertingActions.GET_ALERTS_ACTION_TYPE, GetAlertsRequest(table, "ALL", "ALL", null, null))
            .get()
        Assert.assertTrue(getAlertsResponse != null)
        Assert.assertTrue(getAlertsResponse.alerts.size == 1)
        val findings = searchFindings(id, customFindingsIndex)
        assertEquals("Findings saved for test monitor", 1, findings.size)
        assertTrue("Findings saved for test monitor", findings[0].relatedDocIds.contains("2"))
        assertEquals("Didn't match all 4 queries", 1, findings[0].docLevelQueries.size)
    }

    fun `test execute monitor with custom query index and custom field mappings`() {
        val docQuery = DocLevelQuery(query = "test_field:\"us-west-2\"", name = "3")
        val docLevelInput = DocLevelMonitorInput("description", listOf(index), listOf(docQuery))
        val trigger = randomDocumentLevelTrigger(condition = ALWAYS_RUN)
        val customQueryIndex = "custom_alerts_index"
        val analyzer = "whitespace"
        var monitor = randomDocumentLevelMonitor(
            inputs = listOf(docLevelInput),
            triggers = listOf(trigger),
            dataSources = DataSources(
                queryIndex = customQueryIndex,
                queryIndexMappingsByType = mapOf(Pair("text", mapOf(Pair("analyzer", analyzer)))),
            )
        )
        val monitorResponse = createMonitor(monitor)
        val testTime = DateTimeFormatter.ISO_OFFSET_DATE_TIME.format(ZonedDateTime.now().truncatedTo(MILLIS))
        val testDoc = """{
            "message" : "This is an error from IAD region",
            "test_strict_date_time" : "$testTime",
            "test_field" : "us-west-2"
        }"""
        assertFalse(monitorResponse?.id.isNullOrEmpty())
        monitor = monitorResponse!!.monitor
        indexDoc(index, "1", testDoc)
        val id = monitorResponse.id
        val executeMonitorResponse = executeMonitor(monitor, id, false)
        Assert.assertEquals(executeMonitorResponse!!.monitorRunResult.monitorName, monitor.name)
        Assert.assertEquals(executeMonitorResponse.monitorRunResult.triggerResults.size, 1)
        searchAlerts(id)
        val clusterStateResponse = client().admin().cluster().state(ClusterStateRequest().indices(customQueryIndex).metadata(true)).get()
        val mapping = clusterStateResponse.state.metadata.index(customQueryIndex).mapping()
        Assert.assertTrue(mapping?.source()?.string()?.contains("\"analyzer\":\"$analyzer\"") == true)
    }

    fun `test delete monitor deletes all queries and metadata too`() {
        val docQuery = DocLevelQuery(query = "test_field:\"us-west-2\"", name = "3")
        val docLevelInput = DocLevelMonitorInput("description", listOf(index), listOf(docQuery))
        val trigger = randomDocumentLevelTrigger(condition = ALWAYS_RUN)
        val customQueryIndex = "custom_alerts_index"
        val analyzer = "whitespace"
        var monitor = randomDocumentLevelMonitor(
            inputs = listOf(docLevelInput),
            triggers = listOf(trigger),
            dataSources = DataSources(
                queryIndex = customQueryIndex,
                queryIndexMappingsByType = mapOf(Pair("text", mapOf(Pair("analyzer", analyzer)))),
            )
        )
        val monitorResponse = createMonitor(monitor)
        val testTime = DateTimeFormatter.ISO_OFFSET_DATE_TIME.format(ZonedDateTime.now().truncatedTo(MILLIS))
        val testDoc = """{
            "message" : "This is an error from IAD region",
            "test_strict_date_time" : "$testTime",
            "test_field" : "us-west-2"
        }"""
        assertFalse(monitorResponse?.id.isNullOrEmpty())
        monitor = monitorResponse!!.monitor
        indexDoc(index, "1", testDoc)
        val monitorId = monitorResponse.id
        val executeMonitorResponse = executeMonitor(monitor, monitorId, false)
        Assert.assertEquals(executeMonitorResponse!!.monitorRunResult.monitorName, monitor.name)
        Assert.assertEquals(executeMonitorResponse.monitorRunResult.triggerResults.size, 1)
        searchAlerts(monitorId)
        val clusterStateResponse = client().admin().cluster().state(ClusterStateRequest().indices(customQueryIndex).metadata(true)).get()
        val mapping = clusterStateResponse.state.metadata.index(customQueryIndex).mapping()
        Assert.assertTrue(mapping?.source()?.string()?.contains("\"analyzer\":\"$analyzer\"") == true)
        // Verify queries exist
        var searchResponse = client().search(
            SearchRequest(customQueryIndex).source(SearchSourceBuilder().query(QueryBuilders.matchAllQuery()))
        ).get()
        assertNotEquals(0, searchResponse.hits.hits.size)
        client().execute(
            AlertingActions.DELETE_MONITOR_ACTION_TYPE, DeleteMonitorRequest(monitorId, WriteRequest.RefreshPolicy.IMMEDIATE)
        ).get()
        client().admin().indices().refresh(RefreshRequest(customQueryIndex)).get()
        // Verify queries are deleted
        searchResponse = client().search(
            SearchRequest(customQueryIndex).source(SearchSourceBuilder().query(QueryBuilders.matchAllQuery()))
        ).get()
        assertEquals(0, searchResponse.hits.hits.size)
    }

    fun `test execute monitor with custom findings index and pattern`() {
        val docQuery = DocLevelQuery(query = "test_field:\"us-west-2\"", name = "3")
        val docLevelInput = DocLevelMonitorInput("description", listOf(index), listOf(docQuery))
        val trigger = randomDocumentLevelTrigger(condition = ALWAYS_RUN)
        val customFindingsIndex = "custom_findings_index"
        val customFindingsIndexPattern = "<custom_findings_index-{now/d}-1>"
        var monitor = randomDocumentLevelMonitor(
            inputs = listOf(docLevelInput),
            triggers = listOf(trigger),
            dataSources = DataSources(findingsIndex = customFindingsIndex, findingsIndexPattern = customFindingsIndexPattern)
        )
        val monitorResponse = createMonitor(monitor)
        client().admin().indices().refresh(RefreshRequest("*"))
        val testTime = DateTimeFormatter.ISO_OFFSET_DATE_TIME.format(ZonedDateTime.now().truncatedTo(MILLIS))
        val testDoc = """{
            "message" : "This is an error from IAD region",
            "test_strict_date_time" : "$testTime",
            "test_field" : "us-west-2"
        }"""
        assertFalse(monitorResponse?.id.isNullOrEmpty())
        monitor = monitorResponse!!.monitor
        indexDoc(index, "1", testDoc)
        val id = monitorResponse.id
        var executeMonitorResponse = executeMonitor(monitor, id, false)
        Assert.assertEquals(executeMonitorResponse!!.monitorRunResult.monitorName, monitor.name)
        Assert.assertEquals(executeMonitorResponse.monitorRunResult.triggerResults.size, 1)

        var findings = searchFindings(id, "custom_findings_index*", true)
        assertEquals("Findings saved for test monitor", 1, findings.size)
        assertTrue("Findings saved for test monitor", findings[0].relatedDocIds.contains("1"))

        indexDoc(index, "2", testDoc)
        executeMonitorResponse = executeMonitor(monitor, id, false)
        Assert.assertEquals(executeMonitorResponse!!.monitorRunResult.monitorName, monitor.name)
        Assert.assertEquals(executeMonitorResponse.monitorRunResult.triggerResults.size, 1)
        searchAlerts(id)
        findings = searchFindings(id, "custom_findings_index*", true)
        assertEquals("Findings saved for test monitor", 2, findings.size)
        assertTrue("Findings saved for test monitor", findings[1].relatedDocIds.contains("2"))

        val indices = getAllIndicesFromPattern("custom_findings_index*")
        Assert.assertTrue(indices.isNotEmpty())
    }

    fun `test execute pre-existing monitorand update`() {
        val request = CreateIndexRequest(SCHEDULED_JOBS_INDEX).mapping(ScheduledJobIndices.scheduledJobMappings())
            .settings(Settings.builder().put("index.hidden", true).build())
        client().admin().indices().create(request)
        val monitorStringWithoutName = """
        {
        "monitor": {
        "type": "monitor",
        "schema_version": 0,
        "name": "UayEuXpZtb",
        "monitor_type": "doc_level_monitor",
        "user": {
        "name": "",
        "backend_roles": [],
        "roles": [],
        "custom_attribute_names": [],
        "user_requested_tenant": null
        },
        "enabled": true,
        "enabled_time": 1662753436791,
        "schedule": {
        "period": {
        "interval": 5,
        "unit": "MINUTES"
        }
        },
        "inputs": [{
        "doc_level_input": {
        "description": "description",
        "indices": [
        "$index"
        ],
        "queries": [{
        "id": "63efdcce-b5a1-49f4-a25f-6b5f9496a755",
        "name": "3",
        "query": "test_field:\"us-west-2\"",
        "tags": []
        }]
        }
        }],
        "triggers": [{
        "document_level_trigger": {
        "id": "OGnTI4MBv6qt0ATc9Phk",
        "name": "mrbHRMevYI",
        "severity": "1",
        "condition": {
        "script": {
        "source": "return true",
        "lang": "painless"
        }
        },
        "actions": []
        }
        }],
        "last_update_time": 1662753436791
        }
        }
        """.trimIndent()
        val monitorId = "abc"
        indexDoc(SCHEDULED_JOBS_INDEX, monitorId, monitorStringWithoutName)
        val getMonitorResponse = getMonitorResponse(monitorId)
        Assert.assertNotNull(getMonitorResponse)
        Assert.assertNotNull(getMonitorResponse.monitor)
        val monitor = getMonitorResponse.monitor

        val testTime = DateTimeFormatter.ISO_OFFSET_DATE_TIME.format(ZonedDateTime.now().truncatedTo(MILLIS))
        val testDoc = """{
            "message" : "This is an error from IAD region",
            "test_strict_date_time" : "$testTime",
            "test_field" : "us-west-2"
        }"""
        indexDoc(index, "1", testDoc)
        var executeMonitorResponse = executeMonitor(monitor!!, monitorId, false)
        Assert.assertNotNull(executeMonitorResponse)
        if (executeMonitorResponse != null) {
            Assert.assertNotNull(executeMonitorResponse.monitorRunResult.monitorName)
        }
        val alerts = searchAlerts(monitorId)
        assertEquals(alerts.size, 1)

        val customAlertsIndex = "custom_alerts_index"
        val customQueryIndex = "custom_query_index"
        val customFindingsIndex = "custom_findings_index"
        val updateMonitorResponse = updateMonitor(
            monitor.copy(
                id = monitorId,
                owner = "security_analytics_plugin",
                dataSources = DataSources(
                    alertsIndex = customAlertsIndex,
                    queryIndex = customQueryIndex,
                    findingsIndex = customFindingsIndex
                )
            ),
            monitorId
        )
        Assert.assertNotNull(updateMonitorResponse)
        Assert.assertEquals(updateMonitorResponse!!.monitor.owner, "security_analytics_plugin")
        indexDoc(index, "2", testDoc)
        if (updateMonitorResponse != null) {
            executeMonitorResponse = executeMonitor(updateMonitorResponse.monitor, monitorId, false)
        }
        val findings = searchFindings(monitorId, customFindingsIndex)
        assertEquals("Findings saved for test monitor", 1, findings.size)
        assertTrue("Findings saved for test monitor", findings[0].relatedDocIds.contains("2"))
        val customAlertsIndexAlerts = searchAlerts(monitorId, customAlertsIndex)
        assertEquals("Alert saved for test monitor", 1, customAlertsIndexAlerts.size)
        val table = Table("asc", "id", null, 1, 0, "")
        var getAlertsResponse = client()
            .execute(AlertingActions.GET_ALERTS_ACTION_TYPE, GetAlertsRequest(table, "ALL", "ALL", null, customAlertsIndex))
            .get()
        Assert.assertTrue(getAlertsResponse != null)
        Assert.assertTrue(getAlertsResponse.alerts.size == 1)
        getAlertsResponse = client()
            .execute(AlertingActions.GET_ALERTS_ACTION_TYPE, GetAlertsRequest(table, "ALL", "ALL", monitorId, null))
            .get()
        Assert.assertTrue(getAlertsResponse != null)
        Assert.assertTrue(getAlertsResponse.alerts.size == 1)
        val searchRequest = SearchRequest(SCHEDULED_JOBS_INDEX)
        var searchMonitorResponse =
            client().execute(SearchMonitorAction.INSTANCE, SearchMonitorRequest(searchRequest))
                .get()
        Assert.assertEquals(searchMonitorResponse.hits.hits.size, 0)
        searchRequest.source().query(MatchQueryBuilder("monitor.owner", "security_analytics_plugin"))
        searchMonitorResponse =
            client().execute(SearchMonitorAction.INSTANCE, SearchMonitorRequest(searchRequest))
                .get()
        Assert.assertEquals(searchMonitorResponse.hits.hits.size, 1)
    }

    fun `test execute GetFindingsAction with monitorId param`() {
        val docQuery = DocLevelQuery(query = "test_field:\"us-west-2\"", name = "3")
        val docLevelInput = DocLevelMonitorInput("description", listOf(index), listOf(docQuery))
        val trigger = randomDocumentLevelTrigger(condition = ALWAYS_RUN)
        val customFindingsIndex = "custom_findings_index"
        var monitor = randomDocumentLevelMonitor(
            inputs = listOf(docLevelInput),
            triggers = listOf(trigger),
            dataSources = DataSources(findingsIndex = customFindingsIndex)
        )
        val monitorResponse = createMonitor(monitor)
        val testTime = DateTimeFormatter.ISO_OFFSET_DATE_TIME.format(ZonedDateTime.now().truncatedTo(MILLIS))
        val testDoc = """{
            "message" : "This is an error from IAD region",
            "test_strict_date_time" : "$testTime",
            "test_field" : "us-west-2"
        }"""
        assertFalse(monitorResponse?.id.isNullOrEmpty())
        monitor = monitorResponse!!.monitor
        indexDoc(index, "1", testDoc)
        val monitorId = monitorResponse.id
        val executeMonitorResponse = executeMonitor(monitor, monitorId, false)
        Assert.assertEquals(executeMonitorResponse!!.monitorRunResult.monitorName, monitor.name)
        Assert.assertEquals(executeMonitorResponse.monitorRunResult.triggerResults.size, 1)
        searchAlerts(monitorId)
        val findings = searchFindings(monitorId, customFindingsIndex)
        assertEquals("Findings saved for test monitor", 1, findings.size)
        assertTrue("Findings saved for test monitor", findings[0].relatedDocIds.contains("1"))
        // fetch findings - pass monitorId as reference to finding_index
        val findingsFromAPI = getFindings(findings.get(0).id, monitorId, null)
        assertEquals(
            "Findings mismatch between manually searched and fetched via GetFindingsAction",
            findings.get(0).id,
            findingsFromAPI.get(0).id
        )
    }

    fun `test execute GetFindingsAction with unknown monitorId`() {
        val docQuery = DocLevelQuery(query = "test_field:\"us-west-2\"", name = "3")
        val docLevelInput = DocLevelMonitorInput("description", listOf(index), listOf(docQuery))
        val trigger = randomDocumentLevelTrigger(condition = ALWAYS_RUN)
        val customFindingsIndex = "custom_findings_index"
        var monitor = randomDocumentLevelMonitor(
            inputs = listOf(docLevelInput),
            triggers = listOf(trigger),
            dataSources = DataSources(findingsIndex = customFindingsIndex)
        )
        val monitorResponse = createMonitor(monitor)
        val testTime = DateTimeFormatter.ISO_OFFSET_DATE_TIME.format(ZonedDateTime.now().truncatedTo(MILLIS))
        val testDoc = """{
            "message" : "This is an error from IAD region",
            "test_strict_date_time" : "$testTime",
            "test_field" : "us-west-2"
        }"""
        assertFalse(monitorResponse?.id.isNullOrEmpty())
        monitor = monitorResponse!!.monitor
        indexDoc(index, "1", testDoc)
        val monitorId = monitorResponse.id
        val executeMonitorResponse = executeMonitor(monitor, monitorId, false)
        Assert.assertEquals(executeMonitorResponse!!.monitorRunResult.monitorName, monitor.name)
        Assert.assertEquals(executeMonitorResponse.monitorRunResult.triggerResults.size, 1)
        searchAlerts(monitorId)
        val findings = searchFindings(monitorId, customFindingsIndex)
        assertEquals("Findings saved for test monitor", 1, findings.size)
        assertTrue("Findings saved for test monitor", findings[0].relatedDocIds.contains("1"))
        // fetch findings - don't send monitorId or findingIndexName. It should fall back to hardcoded finding index name
        try {
            getFindings(findings.get(0).id, "unknown_monitor_id_123456789", null)
        } catch (e: Exception) {
            e.message?.let {
                assertTrue(
                    "Exception not returning GetMonitor Action error ",
                    it.contains("Monitor not found")
                )
            }
        }
    }

    fun `test execute monitor with owner field`() {
        val docQuery = DocLevelQuery(query = "test_field:\"us-west-2\"", name = "3")
        val docLevelInput = DocLevelMonitorInput("description", listOf(index), listOf(docQuery))
        val trigger = randomDocumentLevelTrigger(condition = ALWAYS_RUN)
        val customAlertsIndex = "custom_alerts_index"
        var monitor = randomDocumentLevelMonitor(
            inputs = listOf(docLevelInput),
            triggers = listOf(trigger),
            dataSources = DataSources(alertsIndex = customAlertsIndex),
            owner = "owner"
        )
        val monitorResponse = createMonitor(monitor)
        val testTime = DateTimeFormatter.ISO_OFFSET_DATE_TIME.format(ZonedDateTime.now().truncatedTo(MILLIS))
        val testDoc = """{
            "message" : "This is an error from IAD region",
            "test_strict_date_time" : "$testTime",
            "test_field" : "us-west-2"
        }"""
        assertFalse(monitorResponse?.id.isNullOrEmpty())
        monitor = monitorResponse!!.monitor
        Assert.assertEquals(monitor.owner, "owner")
        indexDoc(index, "1", testDoc)
        val id = monitorResponse.id
        val executeMonitorResponse = executeMonitor(monitor, id, false)
        Assert.assertEquals(executeMonitorResponse!!.monitorRunResult.monitorName, monitor.name)
        Assert.assertEquals(executeMonitorResponse.monitorRunResult.triggerResults.size, 1)
        val alerts = searchAlerts(id, customAlertsIndex)
        assertEquals("Alert saved for test monitor", 1, alerts.size)
        val table = Table("asc", "id", null, 1, 0, "")
        var getAlertsResponse = client()
            .execute(AlertingActions.GET_ALERTS_ACTION_TYPE, GetAlertsRequest(table, "ALL", "ALL", null, customAlertsIndex))
            .get()
        Assert.assertTrue(getAlertsResponse != null)
        Assert.assertTrue(getAlertsResponse.alerts.size == 1)
        getAlertsResponse = client()
            .execute(AlertingActions.GET_ALERTS_ACTION_TYPE, GetAlertsRequest(table, "ALL", "ALL", id, null))
            .get()
        Assert.assertTrue(getAlertsResponse != null)
        Assert.assertTrue(getAlertsResponse.alerts.size == 1)
    }

    fun `test execute GetFindingsAction with unknown findingIndex param`() {
        val docQuery = DocLevelQuery(query = "test_field:\"us-west-2\"", name = "3")
        val docLevelInput = DocLevelMonitorInput("description", listOf(index), listOf(docQuery))
        val trigger = randomDocumentLevelTrigger(condition = ALWAYS_RUN)
        val customFindingsIndex = "custom_findings_index"
        var monitor = randomDocumentLevelMonitor(
            inputs = listOf(docLevelInput),
            triggers = listOf(trigger),
            dataSources = DataSources(findingsIndex = customFindingsIndex)
        )
        val monitorResponse = createMonitor(monitor)
        val testTime = DateTimeFormatter.ISO_OFFSET_DATE_TIME.format(ZonedDateTime.now().truncatedTo(MILLIS))
        val testDoc = """{
            "message" : "This is an error from IAD region",
            "test_strict_date_time" : "$testTime",
            "test_field" : "us-west-2"
        }"""
        assertFalse(monitorResponse?.id.isNullOrEmpty())
        monitor = monitorResponse!!.monitor
        indexDoc(index, "1", testDoc)
        val monitorId = monitorResponse.id
        val executeMonitorResponse = executeMonitor(monitor, monitorId, false)
        Assert.assertEquals(executeMonitorResponse!!.monitorRunResult.monitorName, monitor.name)
        Assert.assertEquals(executeMonitorResponse.monitorRunResult.triggerResults.size, 1)
        searchAlerts(monitorId)
        val findings = searchFindings(monitorId, customFindingsIndex)
        assertEquals("Findings saved for test monitor", 1, findings.size)
        assertTrue("Findings saved for test monitor", findings[0].relatedDocIds.contains("1"))
        // fetch findings - don't send monitorId or findingIndexName. It should fall back to hardcoded finding index name
        try {
            getFindings(findings.get(0).id, null, "unknown_finding_index_123456789")
        } catch (e: Exception) {
            e.message?.let {
                assertTrue(
                    "Exception not returning GetMonitor Action error ",
                    it.contains("no such index")
                )
            }
        }
    }

    fun `test search custom alerts history index`() {
        val docQuery = DocLevelQuery(query = "test_field:\"us-west-2\"", name = "3")
        val docLevelInput = DocLevelMonitorInput("description", listOf(index), listOf(docQuery))
        val trigger1 = randomDocumentLevelTrigger(condition = ALWAYS_RUN)
        val trigger2 = randomDocumentLevelTrigger(condition = ALWAYS_RUN)
        val customAlertsIndex = "custom_alerts_index"
        val customAlertsHistoryIndex = "custom_alerts_history_index"
        val customAlertsHistoryIndexPattern = "<custom_alerts_history_index-{now/d}-1>"
        var monitor = randomDocumentLevelMonitor(
            inputs = listOf(docLevelInput),
            triggers = listOf(trigger1, trigger2),
            dataSources = DataSources(
                alertsIndex = customAlertsIndex,
                alertsHistoryIndex = customAlertsHistoryIndex,
                alertsHistoryIndexPattern = customAlertsHistoryIndexPattern
            )
        )
        val monitorResponse = createMonitor(monitor)
        val testTime = DateTimeFormatter.ISO_OFFSET_DATE_TIME.format(ZonedDateTime.now().truncatedTo(MILLIS))
        val testDoc = """{
            "message" : "This is an error from IAD region",
            "test_strict_date_time" : "$testTime",
            "test_field" : "us-west-2"
        }"""
        assertFalse(monitorResponse?.id.isNullOrEmpty())
        monitor = monitorResponse!!.monitor
        indexDoc(index, "1", testDoc)
        val monitorId = monitorResponse.id
        val executeMonitorResponse = executeMonitor(monitor, monitorId, false)
        var alertsBefore = searchAlerts(monitorId, customAlertsIndex)
        Assert.assertEquals(2, alertsBefore.size)
        Assert.assertEquals(executeMonitorResponse!!.monitorRunResult.monitorName, monitor.name)
        Assert.assertEquals(executeMonitorResponse.monitorRunResult.triggerResults.size, 2)
        // Remove 1 trigger from monitor to force moveAlerts call to move alerts to history index
        monitor = monitor.copy(triggers = listOf(trigger1))
        updateMonitor(monitor, monitorId)

        var alerts = listOf<Alert>()
        OpenSearchTestCase.waitUntil({
            alerts = searchAlerts(monitorId, customAlertsHistoryIndex)
            if (alerts.size == 1) {
                return@waitUntil true
            }
            return@waitUntil false
        }, 30, TimeUnit.SECONDS)
        assertEquals("Alerts from custom history index", 1, alerts.size)
    }

    fun `test search custom alerts history index after alert ack`() {
        val docQuery = DocLevelQuery(query = "test_field:\"us-west-2\"", name = "3")
        val docLevelInput = DocLevelMonitorInput("description", listOf(index), listOf(docQuery))
        val trigger1 = randomDocumentLevelTrigger(condition = ALWAYS_RUN)
        val trigger2 = randomDocumentLevelTrigger(condition = ALWAYS_RUN)
        val customAlertsIndex = "custom_alerts_index"
        val customAlertsHistoryIndex = "custom_alerts_history_index"
        val customAlertsHistoryIndexPattern = "<custom_alerts_history_index-{now/d}-1>"
        var monitor = randomDocumentLevelMonitor(
            inputs = listOf(docLevelInput),
            triggers = listOf(trigger1, trigger2),
            dataSources = DataSources(
                alertsIndex = customAlertsIndex,
                alertsHistoryIndex = customAlertsHistoryIndex,
                alertsHistoryIndexPattern = customAlertsHistoryIndexPattern
            )
        )
        val monitorResponse = createMonitor(monitor)
        val testTime = DateTimeFormatter.ISO_OFFSET_DATE_TIME.format(ZonedDateTime.now().truncatedTo(MILLIS))
        val testDoc = """{
            "message" : "This is an error from IAD region",
            "test_strict_date_time" : "$testTime",
            "test_field" : "us-west-2"
        }"""
        assertFalse(monitorResponse?.id.isNullOrEmpty())
        monitor = monitorResponse!!.monitor
        indexDoc(index, "1", testDoc)
        val monitorId = monitorResponse.id
        val executeMonitorResponse = executeMonitor(monitor, monitorId, false)
        var alertsBefore = searchAlerts(monitorId, customAlertsIndex)
        Assert.assertEquals(2, alertsBefore.size)
        Assert.assertEquals(executeMonitorResponse!!.monitorRunResult.monitorName, monitor.name)
        Assert.assertEquals(executeMonitorResponse.monitorRunResult.triggerResults.size, 2)

        var alerts = listOf<Alert>()
        OpenSearchTestCase.waitUntil({
            alerts = searchAlerts(monitorId, customAlertsIndex)
            if (alerts.size == 1) {
                return@waitUntil true
            }
            return@waitUntil false
        }, 30, TimeUnit.SECONDS)
        assertEquals("Alerts from custom index", 2, alerts.size)

        val ackReq = AcknowledgeAlertRequest(monitorId, alerts.map { it.id }.toMutableList(), WriteRequest.RefreshPolicy.IMMEDIATE)
        client().execute(AlertingActions.ACKNOWLEDGE_ALERTS_ACTION_TYPE, ackReq).get()

        // verify alerts moved from alert index to alert history index
        alerts = listOf<Alert>()
        OpenSearchTestCase.waitUntil({
            alerts = searchAlerts(monitorId, customAlertsHistoryIndex)
            if (alerts.size == 1) {
                return@waitUntil true
            }
            return@waitUntil false
        }, 30, TimeUnit.SECONDS)
        assertEquals("Alerts from custom history index", 2, alerts.size)

        // verify alerts deleted from alert index
        alerts = listOf<Alert>()
        OpenSearchTestCase.waitUntil({
            alerts = searchAlerts(monitorId, customAlertsIndex)
            if (alerts.size == 1) {
                return@waitUntil true
            }
            return@waitUntil false
        }, 30, TimeUnit.SECONDS)
        assertEquals("Alerts from custom history index", 0, alerts.size)
    }

    fun `test get alerts by list of monitors containing both existent and non-existent ids`() {
        val docQuery = DocLevelQuery(query = "test_field:\"us-west-2\"", name = "3")
        val docLevelInput = DocLevelMonitorInput("description", listOf(index), listOf(docQuery))
        val trigger = randomDocumentLevelTrigger(condition = ALWAYS_RUN)
        var monitor = randomDocumentLevelMonitor(
            inputs = listOf(docLevelInput),
            triggers = listOf(trigger),
        )
        val monitorResponse = createMonitor(monitor)
        val testTime = DateTimeFormatter.ISO_OFFSET_DATE_TIME.format(ZonedDateTime.now().truncatedTo(MILLIS))
        val testDoc = """{
            "message" : "This is an error from IAD region",
            "test_strict_date_time" : "$testTime",
            "test_field" : "us-west-2"
        }"""

        monitor = monitorResponse!!.monitor

        val id = monitorResponse.id

        var monitor1 = randomDocumentLevelMonitor(
            inputs = listOf(docLevelInput),
            triggers = listOf(trigger),
        )
        val monitorResponse1 = createMonitor(monitor1)
        monitor1 = monitorResponse1!!.monitor
        val id1 = monitorResponse1.id
        indexDoc(index, "1", testDoc)
        executeMonitor(monitor1, id1, false)
        executeMonitor(monitor, id, false)
        val alerts = searchAlerts(id)
        assertEquals("Alert saved for test monitor", 1, alerts.size)
        val alerts1 = searchAlerts(id)
        assertEquals("Alert saved for test monitor", 1, alerts1.size)
        val table = Table("asc", "id", null, 1000, 0, "")
        var getAlertsResponse = client()
            .execute(
                AlertingActions.GET_ALERTS_ACTION_TYPE,
                GetAlertsRequest(table, "ALL", "ALL", null, null)
            )
            .get()

        Assert.assertTrue(getAlertsResponse != null)
        Assert.assertTrue(getAlertsResponse.alerts.size == 2)

        var alertsResponseForRequestWithoutCustomIndex = client()
            .execute(
                AlertingActions.GET_ALERTS_ACTION_TYPE,
                GetAlertsRequest(table, "ALL", "ALL", null, null, monitorIds = listOf(id, id1, "1", "2"))
            )
            .get()
        Assert.assertTrue(alertsResponseForRequestWithoutCustomIndex != null)
        Assert.assertTrue(alertsResponseForRequestWithoutCustomIndex.alerts.size == 2)
        val alertIds = getAlertsResponse.alerts.stream().map { alert -> alert.id }.collect(Collectors.toList())
        var getAlertsByAlertIds = client()
            .execute(
                AlertingActions.GET_ALERTS_ACTION_TYPE,
                GetAlertsRequest(table, "ALL", "ALL", null, null, alertIds = alertIds)
            )
            .get()
        Assert.assertTrue(getAlertsByAlertIds != null)
        Assert.assertTrue(getAlertsByAlertIds.alerts.size == 2)

        var getAlertsByWrongAlertIds = client()
            .execute(
                AlertingActions.GET_ALERTS_ACTION_TYPE,
                GetAlertsRequest(table, "ALL", "ALL", null, null, alertIds = listOf("1", "2"))
            )
            .get()

        Assert.assertTrue(getAlertsByWrongAlertIds != null)
        Assert.assertEquals(getAlertsByWrongAlertIds.alerts.size, 0)
    }
}<|MERGE_RESOLUTION|>--- conflicted
+++ resolved
@@ -57,7 +57,6 @@
         }"""
         assertFalse(monitorResponse?.id.isNullOrEmpty())
         monitor = monitorResponse!!.monitor
-        Assert.assertEquals(monitor.owner, "alerting")
         indexDoc(index, "1", testDoc)
         val id = monitorResponse.id
         val executeMonitorResponse = executeMonitor(monitor, id, true)
@@ -157,39 +156,19 @@
         // Trying to test here few different "nesting" situations and "wierd" characters
         val testDoc = """{
             "message" : "This is an error from IAD region",
-<<<<<<< HEAD
             "source.ip.v6.v1" : 12345,
             "source.ip.v6.v2" : 16645,
             "source.ip.v4.v0" : 120,
             "test_bad_char" : "\u0000", 
-=======
-            "source.port": 12345,
->>>>>>> 0fb9dd04
             "test_strict_date_time" : "$testTime",
             "test_field.some_other_field" : "us-west-2"
         }"""
         indexDoc(index, "1", testDoc)
-<<<<<<< HEAD
         client().admin().indices().putMapping(
             PutMappingRequest(index).source("alias.some.fff", "type=alias,path=test_field.some_other_field")
         )
         assertFalse(monitorResponse?.id.isNullOrEmpty())
         monitor = monitorResponse!!.monitor
-=======
-        assertFalse(monitorResponse?.id.isNullOrEmpty())
-        monitor = monitorResponse!!.monitor
-        client().admin().indices().putMapping(
-            PutMappingRequest(
-                index
-            ).source("test_alias.field_a", "type=alias,path=message")
-        ).get()
-        client().admin().indices().putMapping(
-            PutMappingRequest(
-                index
-            ).source("test_alias2", "type=alias,path=test_field")
-        ).get()
-
->>>>>>> 0fb9dd04
         val id = monitorResponse.id
         val executeMonitorResponse = executeMonitor(monitor, id, false)
         Assert.assertEquals(executeMonitorResponse!!.monitorRunResult.monitorName, monitor.name)
