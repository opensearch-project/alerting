--- conflicted
+++ resolved
@@ -1093,6 +1093,117 @@
         }
     }
 
+    fun `test execute monitor with indices having fields with different data types with doc mismatches`() {
+        val testIndex = createTestIndex(
+            "test1",
+            """"properties": {
+                    "source.device.port": { "type": "long" },
+                    "source.device.hwd.id": { "type": "long" },
+                    "nested_field": {
+                      "type": "nested",
+                      "properties": {
+                        "test1": {
+                          "type": "keyword"
+                        }
+                      }
+                    },
+                    "my_join_field": { 
+                      "type": "join",
+                      "relations": {
+                         "question": "answer" 
+                      }
+                   },
+                   "test_field" : { "type" : "integer" }
+                }
+            """.trimIndent()
+        )
+        var testDoc = """{
+            "source" : { "device": {"port" : 12345 } },
+            "nested_field": { "test1": "some text" },
+            "test_field": 12345
+        }"""
+        indexDoc(testIndex, "1", testDoc)
+        val testIndex2 = createTestIndex(
+            "test2",
+            """
+                "properties" : {
+                  "test_strict_date_time" : { "type" : "date", "format" : "strict_date_time" },
+                  "test_field" : { "type" : "keyword" },
+                  "number" : { "type" : "keyword" }
+                }
+            """.trimIndent()
+        )
+        val testDoc2 = """{
+            "source" : { "device": {"port" : "12345" } },
+            "nested_field": { "test1": "some text" },
+            "test_field": "12345"
+        }"""
+        indexDoc(testIndex2, "1", testDoc2)
+
+        val docQuery = DocLevelQuery(
+            query = "(source.device.port:\"12345\" AND test_field:\"12345\") OR source.device.hwd.id:\"12345\"",
+            name = "5",
+            fields = listOf()
+        )
+        val docLevelInput = DocLevelMonitorInput("description", listOf("test*"), listOf(docQuery))
+
+        val trigger = randomDocumentLevelTrigger(condition = ALWAYS_RUN)
+        val monitor = createMonitor(randomDocumentLevelMonitor(inputs = listOf(docLevelInput), triggers = listOf(trigger)))
+        assertNotNull(monitor.id)
+
+        indexDoc(testIndex, "2", testDoc)
+        executeMonitor(monitor.id)
+
+        var findings = searchFindings(monitor)
+        assertEquals("Findings saved for test monitor", 1, findings.size)
+
+        findings = searchFindings(monitor)
+        assertEquals("Findings saved for test monitor", 1, findings.size)
+
+        // clear previous findings and alerts
+        deleteIndex(ALL_FINDING_INDEX_PATTERN)
+        deleteIndex(ALL_ALERT_INDEX_PATTERN)
+
+        indexDoc(testIndex2, "4", testDoc2)
+        testDoc = """{
+            "source" : { "device": {"port" : "12345" } },
+            "nested_field": { "test1": "some text" },
+            "test_field": 12345
+        }"""
+        indexDoc(testIndex, "4", testDoc)
+        executeMonitor(monitor.id)
+
+        findings = searchFindings(monitor)
+        assertEquals("Alert saved for test monitor", 2, findings.size)
+    }
+
+    fun `test execute monitor with index patterns having no indices`() {
+        val docQuery = DocLevelQuery(
+            query = "(source.device.port:\"12345\" AND test_field:\"12345\") OR source.device.hwd.id:\"12345\"",
+            name = "5",
+            fields = listOf()
+        )
+        val docLevelInput = DocLevelMonitorInput("description", listOf("test*"), listOf(docQuery))
+
+        val trigger = randomDocumentLevelTrigger(condition = ALWAYS_RUN)
+        val monitor = createMonitor(randomDocumentLevelMonitor(inputs = listOf(docLevelInput), triggers = listOf(trigger)))
+        assertNotNull(monitor.id)
+
+        val request = """
+                { "query": { "match_all": {} }
+                }
+        """.trimIndent()
+        val httpResponse = adminClient().makeRequest(
+            "GET",
+            "/.opensearch-alerting-queries-*/_search",
+            StringEntity(request, ContentType.APPLICATION_JSON)
+        )
+        assertEquals("Search failed", RestStatus.OK, httpResponse.restStatus())
+
+        val searchResponse = SearchResponse.fromXContent(createParser(JsonXContent.jsonXContent, httpResponse.entity.content))
+        assertEquals(0L, searchResponse.hits.totalHits?.value)
+    }
+
     fun `test execute monitor with indices having fields with same name but with different nesting`() {
         val testIndex = createTestIndex(
             "test1",
@@ -2073,138 +2184,9 @@
         var output = entityAsMap(response)
         assertEquals(monitor.name, output["monitor_name"])
 
-<<<<<<< HEAD
         assertEquals(1, output.objectMap("trigger_results").values.size)
         deleteIndex(index1)
         deleteIndex(index2)
-=======
-    fun `test execute monitor with indices having fields with different data types with doc mismatches`() {
-        val testIndex = createTestIndex(
-            "test1",
-            """"properties": {
-                    "source.device.port": { "type": "long" },
-                    "source.device.hwd.id": { "type": "long" },
-                    "nested_field": {
-                      "type": "nested",
-                      "properties": {
-                        "test1": {
-                          "type": "keyword"
-                        }
-                      }
-                    },
-                    "my_join_field": { 
-                      "type": "join",
-                      "relations": {
-                         "question": "answer" 
-                      }
-                   },
-                   "test_field" : { "type" : "integer" }
-                }
-            """.trimIndent()
-        )
-        var testDoc = """{
-            "source" : { "device": {"port" : 12345 } },
-            "nested_field": { "test1": "some text" },
-            "test_field": 12345
-        }"""
-        indexDoc(testIndex, "1", testDoc)
-        val testIndex2 = createTestIndex(
-            "test2",
-            """
-                "properties" : {
-                  "test_strict_date_time" : { "type" : "date", "format" : "strict_date_time" },
-                  "test_field" : { "type" : "keyword" },
-                  "number" : { "type" : "keyword" }
-                }
-            """.trimIndent()
-        )
-        val testDoc2 = """{
-            "source" : { "device": {"port" : "12345" } },
-            "nested_field": { "test1": "some text" },
-            "test_field": "12345"
-        }"""
-        indexDoc(testIndex2, "1", testDoc2)
-
-        val docQuery = DocLevelQuery(
-            query = "(source.device.port:\"12345\" AND test_field:\"12345\") OR source.device.hwd.id:\"12345\"",
-            name = "5",
-            fields = listOf()
-        )
-        val docLevelInput = DocLevelMonitorInput("description", listOf("test*"), listOf(docQuery))
-
-        val trigger = randomDocumentLevelTrigger(condition = ALWAYS_RUN)
-        val monitor = createMonitor(randomDocumentLevelMonitor(inputs = listOf(docLevelInput), triggers = listOf(trigger)))
-        assertNotNull(monitor.id)
-
-        indexDoc(testIndex, "2", testDoc)
-        executeMonitor(monitor.id)
-
-        var findings = searchFindings(monitor)
-        assertEquals("Findings saved for test monitor", 1, findings.size)
-
-        findings = searchFindings(monitor)
-        assertEquals("Findings saved for test monitor", 1, findings.size)
-
-        // clear previous findings and alerts
-        deleteIndex(ALL_FINDING_INDEX_PATTERN)
-        deleteIndex(ALL_ALERT_INDEX_PATTERN)
-
-        indexDoc(testIndex2, "4", testDoc2)
-        testDoc = """{
-            "source" : { "device": {"port" : "12345" } },
-            "nested_field": { "test1": "some text" },
-            "test_field": 12345
-        }"""
-        indexDoc(testIndex, "4", testDoc)
-        executeMonitor(monitor.id)
-
-        findings = searchFindings(monitor)
-        assertEquals("Alert saved for test monitor", 2, findings.size)
-    }
-
-    fun `test execute monitor with index patterns having no indices`() {
-        val docQuery = DocLevelQuery(
-            query = "(source.device.port:\"12345\" AND test_field:\"12345\") OR source.device.hwd.id:\"12345\"",
-            name = "5",
-            fields = listOf()
-        )
-        val docLevelInput = DocLevelMonitorInput("description", listOf("test*"), listOf(docQuery))
-
-        val trigger = randomDocumentLevelTrigger(condition = ALWAYS_RUN)
-        val monitor = createMonitor(randomDocumentLevelMonitor(inputs = listOf(docLevelInput), triggers = listOf(trigger)))
-        assertNotNull(monitor.id)
-
-        val request = """
-                { "query": { "match_all": {} }
-                }
-        """.trimIndent()
-        val httpResponse = adminClient().makeRequest(
-            "GET",
-            "/.opensearch-alerting-queries-*/_search",
-            StringEntity(request, ContentType.APPLICATION_JSON)
-        )
-        assertEquals("Search failed", RestStatus.OK, httpResponse.restStatus())
-
-        val searchResponse = SearchResponse.fromXContent(createParser(JsonXContent.jsonXContent, httpResponse.entity.content))
-        assertEquals(0L, searchResponse.hits.totalHits?.value)
-    }
-
-    fun `test execute monitor with indices having fields with same name but with different nesting`() {
-        val testIndex = createTestIndex(
-            "test1",
-            """"properties": {
-                    "nested_field": {
-                      "type": "nested",
-                      "properties": {
-                        "test1": {
-                          "type": "keyword"
-                        }
-                      }
-                    }
-                }
-            """.trimIndent()
-        )
->>>>>>> 0d776dac
 
         indexDoc(index4, "2", testDoc)
         response = executeMonitor(monitor.id)
