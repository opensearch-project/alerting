--- conflicted
+++ resolved
@@ -10,11 +10,6 @@
 import org.apache.http.HttpEntity
 import org.opensearch.alerting.model.ActionRunResult
 import org.opensearch.alerting.model.BucketLevelTriggerRunResult
-<<<<<<< HEAD
-import org.opensearch.alerting.model.DataSources
-import org.opensearch.alerting.model.DocumentLevelTrigger
-=======
->>>>>>> 860d0b78
 import org.opensearch.alerting.model.DocumentLevelTriggerRunResult
 import org.opensearch.alerting.model.InputRunResults
 import org.opensearch.alerting.model.MonitorRunResult
@@ -186,29 +181,6 @@
     enabledTime: Instant? = if (enabled) Instant.now().truncatedTo(ChronoUnit.MILLIS) else null,
     lastUpdateTime: Instant = Instant.now().truncatedTo(ChronoUnit.MILLIS),
     withMetadata: Boolean = false,
-<<<<<<< HEAD
-    dataSources: DataSources = DataSources(),
-    owner: String
-): Monitor {
-    return Monitor(
-        name = name, monitorType = Monitor.MonitorType.DOC_LEVEL_MONITOR, enabled = enabled, inputs = inputs,
-        schedule = schedule, triggers = triggers, enabledTime = enabledTime, lastUpdateTime = lastUpdateTime, user = user,
-        uiMetadata = if (withMetadata) mapOf("foo" to "bar") else mapOf(), dataSources = dataSources, owner = owner
-    )
-}
-
-fun randomDocumentLevelMonitor(
-    name: String = OpenSearchRestTestCase.randomAlphaOfLength(10),
-    user: User? = randomUser(),
-    inputs: List<Input> = listOf(DocLevelMonitorInput("description", listOf("index"), emptyList())),
-    schedule: Schedule = IntervalSchedule(interval = 5, unit = ChronoUnit.MINUTES),
-    enabled: Boolean = randomBoolean(),
-    triggers: List<Trigger> = (1..randomInt(10)).map { randomQueryLevelTrigger() },
-    enabledTime: Instant? = if (enabled) Instant.now().truncatedTo(ChronoUnit.MILLIS) else null,
-    lastUpdateTime: Instant = Instant.now().truncatedTo(ChronoUnit.MILLIS),
-    withMetadata: Boolean = false,
-=======
->>>>>>> 860d0b78
     dataSources: DataSources
 ): Monitor {
     return Monitor(
