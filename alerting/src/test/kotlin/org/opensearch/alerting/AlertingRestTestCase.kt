--- conflicted
+++ resolved
@@ -562,10 +562,7 @@
         )
 
         val findingStr = finding.toXContent(XContentBuilder.builder(XContentType.JSON.xContent()), ToXContent.EMPTY_PARAMS).string()
-<<<<<<< HEAD
-=======
-
->>>>>>> 6d3fb50f
+
         indexDoc(FINDING_HISTORY_WRITE_INDEX, finding.id, findingStr)
         return finding.id
     }
