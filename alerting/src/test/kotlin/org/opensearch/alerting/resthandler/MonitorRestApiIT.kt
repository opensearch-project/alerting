/*
 * Copyright OpenSearch Contributors
 * SPDX-License-Identifier: Apache-2.0
 */
package org.opensearch.alerting.resthandler

import org.apache.http.HttpHeaders
import org.apache.http.entity.ContentType
import org.apache.http.message.BasicHeader
import org.apache.http.nio.entity.NStringEntity
import org.opensearch.alerting.ALERTING_BASE_URI
import org.opensearch.alerting.ANOMALY_DETECTOR_INDEX
import org.opensearch.alerting.AlertingRestTestCase
import org.opensearch.alerting.DESTINATION_BASE_URI
import org.opensearch.alerting.LEGACY_OPENDISTRO_ALERTING_BASE_URI
import org.opensearch.alerting.alerts.AlertIndices
import org.opensearch.alerting.anomalyDetectorIndexMapping
import org.opensearch.alerting.core.model.CronSchedule
import org.opensearch.alerting.core.model.ScheduledJob
import org.opensearch.alerting.core.model.SearchInput
import org.opensearch.alerting.core.settings.ScheduledJobSettings
import org.opensearch.alerting.makeRequest
import org.opensearch.alerting.model.Alert
import org.opensearch.alerting.model.Monitor
import org.opensearch.alerting.model.QueryLevelTrigger
import org.opensearch.alerting.model.destination.Chime
import org.opensearch.alerting.model.destination.Destination
import org.opensearch.alerting.randomADMonitor
import org.opensearch.alerting.randomAction
import org.opensearch.alerting.randomAlert
import org.opensearch.alerting.randomAnomalyDetector
import org.opensearch.alerting.randomAnomalyDetectorWithUser
import org.opensearch.alerting.randomQueryLevelMonitor
import org.opensearch.alerting.randomQueryLevelTrigger
import org.opensearch.alerting.randomThrottle
import org.opensearch.alerting.randomUser
import org.opensearch.alerting.settings.AlertingSettings
import org.opensearch.alerting.toJsonString
import org.opensearch.alerting.util.DestinationType
import org.opensearch.client.ResponseException
import org.opensearch.client.WarningFailureException
import org.opensearch.common.bytes.BytesReference
import org.opensearch.common.unit.TimeValue
import org.opensearch.common.xcontent.ToXContent
import org.opensearch.common.xcontent.XContentBuilder
import org.opensearch.common.xcontent.XContentType
import org.opensearch.index.query.QueryBuilders
import org.opensearch.rest.RestStatus
import org.opensearch.script.Script
import org.opensearch.search.builder.SearchSourceBuilder
import org.opensearch.test.OpenSearchTestCase
import org.opensearch.test.junit.annotations.TestLogging
import org.opensearch.test.rest.OpenSearchRestTestCase
import java.time.Instant
import java.time.ZoneId
import java.time.temporal.ChronoUnit

@TestLogging("level:DEBUG", reason = "Debug for tests.")
@Suppress("UNCHECKED_CAST")
class MonitorRestApiIT : AlertingRestTestCase() {

    val USE_TYPED_KEYS = ToXContent.MapParams(mapOf("with_type" to "true"))

    @Throws(Exception::class)
    fun `test plugin is loaded`() {
        val response = entityAsMap(OpenSearchRestTestCase.client().makeRequest("GET", "_nodes/plugins"))
        val nodesInfo = response["nodes"] as Map<String, Map<String, Any>>
        for (nodeInfo in nodesInfo.values) {
            val plugins = nodeInfo["plugins"] as List<Map<String, Any>>
            for (plugin in plugins) {
                if (plugin["name"] == "opensearch-alerting") {
                    return
                }
            }
        }
        fail("Plugin not installed")
    }

    fun `test parsing monitor as a scheduled job`() {
        val monitor = createRandomMonitor()

        val builder = monitor.toXContentWithUser(XContentBuilder.builder(XContentType.JSON.xContent()), USE_TYPED_KEYS)
        val string = BytesReference.bytes(builder).utf8ToString()
        val xcp = createParser(XContentType.JSON.xContent(), string)
        val scheduledJob = ScheduledJob.parse(xcp, monitor.id, monitor.version)
        assertEquals(monitor, scheduledJob)
    }

    @Throws(Exception::class)
    fun `test creating a monitor`() {
        val monitor = randomQueryLevelMonitor()

        val createResponse = client().makeRequest("POST", ALERTING_BASE_URI, emptyMap(), monitor.toHttpEntity())

        assertEquals("Create monitor failed", RestStatus.CREATED, createResponse.restStatus())
        val responseBody = createResponse.asMap()
        val createdId = responseBody["_id"] as String
        val createdVersion = responseBody["_version"] as Int
        assertNotEquals("response is missing Id", Monitor.NO_ID, createdId)
        assertTrue("incorrect version", createdVersion > 0)
        assertEquals("Incorrect Location header", "$ALERTING_BASE_URI/$createdId", createResponse.getHeader("Location"))
    }

    fun `test creating a monitor with legacy ODFE`() {
        val monitor = randomQueryLevelMonitor()
        val createResponse = client().makeRequest("POST", LEGACY_OPENDISTRO_ALERTING_BASE_URI, emptyMap(), monitor.toHttpEntity())
        assertEquals("Create monitor failed", RestStatus.CREATED, createResponse.restStatus())
        val responseBody = createResponse.asMap()
        val createdId = responseBody["_id"] as String
        val createdVersion = responseBody["_version"] as Int
        assertNotEquals("response is missing Id", Monitor.NO_ID, createdId)
        assertTrue("incorrect version", createdVersion > 0)
    }

    fun `test creating a monitor with action threshold greater than max threshold`() {
        val monitor = randomMonitorWithThrottle(100000, ChronoUnit.MINUTES)

        try {
            client().makeRequest("POST", ALERTING_BASE_URI, emptyMap(), monitor.toHttpEntity())
        } catch (e: ResponseException) {
            assertEquals("Unexpected status", RestStatus.BAD_REQUEST, e.response.restStatus())
        }
    }

    fun `test creating a monitor with action threshold less than min threshold`() {
        val monitor = randomMonitorWithThrottle(-1)

        try {
            client().makeRequest("POST", ALERTING_BASE_URI, emptyMap(), monitor.toHttpEntity())
        } catch (e: ResponseException) {
            assertEquals("Unexpected status", RestStatus.BAD_REQUEST, e.response.restStatus())
        }
    }

    fun `test creating a monitor with updating action threshold`() {
        adminClient().updateSettings("plugins.alerting.action_throttle_max_value", TimeValue.timeValueHours(1))

        val monitor = randomMonitorWithThrottle(2, ChronoUnit.HOURS)

        try {
            client().makeRequest("POST", ALERTING_BASE_URI, emptyMap(), monitor.toHttpEntity())
        } catch (e: ResponseException) {
            assertEquals("Unexpected status", RestStatus.BAD_REQUEST, e.response.restStatus())
        }
        adminClient().updateSettings("plugins.alerting.action_throttle_max_value", TimeValue.timeValueHours(24))
    }

    fun `test creating a monitor with PUT fails`() {
        try {
            val monitor = randomQueryLevelMonitor()
            client().makeRequest("PUT", ALERTING_BASE_URI, emptyMap(), monitor.toHttpEntity())
            fail("Expected 405 Method Not Allowed response")
        } catch (e: ResponseException) {
            assertEquals("Unexpected status", RestStatus.METHOD_NOT_ALLOWED, e.response.restStatus())
        }
    }

    fun `test creating a monitor with illegal index name`() {
        try {
            val si = SearchInput(listOf("_#*IllegalIndexCharacters"), SearchSourceBuilder().query(QueryBuilders.matchAllQuery()))
            val monitor = randomQueryLevelMonitor()
            client().makeRequest("POST", ALERTING_BASE_URI, emptyMap(), monitor.copy(inputs = listOf(si)).toHttpEntity())
        } catch (e: ResponseException) {
            // When an index with invalid name is mentioned, instead of returning invalid_index_name_exception security plugin throws security_exception.
            // Refer: https://github.com/opendistro-for-elasticsearch/security/issues/718
            // Without security plugin we get BAD_REQUEST correctly. With security_plugin we get INTERNAL_SERVER_ERROR, till above issue is fixed.
            assertTrue(
                "Unexpected status",
                listOf<RestStatus>(RestStatus.BAD_REQUEST, RestStatus.FORBIDDEN).contains(e.response.restStatus())
            )
        }
    }

    fun `test creating an AD monitor without detector index`() {
        try {
            val monitor = randomADMonitor()

            client().makeRequest("POST", ALERTING_BASE_URI, emptyMap(), monitor.toHttpEntity())
        } catch (e: ResponseException) {
            // When user create AD monitor without detector index, will throw index not found exception
            assertTrue("Unexpected error", e.message!!.contains("Configured indices are not found"))
            assertTrue(
                "Unexpected status",
                listOf<RestStatus>(RestStatus.NOT_FOUND).contains(e.response.restStatus())
            )
        }
    }

    fun `test creating an AD monitor with detector index created but no detectors`() {
        createAnomalyDetectorIndex()
        try {
            val monitor = randomADMonitor()
            client().makeRequest("POST", ALERTING_BASE_URI, emptyMap(), monitor.toHttpEntity())
        } catch (e: ResponseException) {
            // When user create AD monitor with no detector, will throw exception
            assertTrue("Unexpected error", e.message!!.contains("User has no available detectors"))
            assertTrue(
                "Unexpected status",
                listOf<RestStatus>(RestStatus.NOT_FOUND).contains(e.response.restStatus())
            )
        }
    }

    fun `test creating an AD monitor with no detector has monitor backend role`() {
        if (!securityEnabled()) {
            createAnomalyDetectorIndex()
            // TODO: change to REST API call to test security enabled case
            indexDoc(ANOMALY_DETECTOR_INDEX, "1", randomAnomalyDetector())
            indexDoc(ANOMALY_DETECTOR_INDEX, "2", randomAnomalyDetectorWithUser(randomAlphaOfLength(5)))
            try {
                val monitor = randomADMonitor()
                client().makeRequest("POST", ALERTING_BASE_URI, emptyMap(), monitor.toHttpEntity())
            } catch (e: ResponseException) {
                // When user create AD monitor with no detector has backend role, will throw exception
                assertTrue("Unexpected error", e.message!!.contains("User has no available detectors"))
                assertTrue(
                    "Unexpected status",
                    listOf<RestStatus>(RestStatus.NOT_FOUND).contains(e.response.restStatus())
                )
            }
        }
    }

    /*
    fun `test creating an AD monitor with detector has monitor backend role`() {
        createAnomalyDetectorIndex()
        val backendRole = "test-role"
        val user = randomADUser(backendRole)
        indexDoc(ANOMALY_DETECTOR_INDEX, "1", randomAnomalyDetector())
        indexDoc(ANOMALY_DETECTOR_INDEX, "2", randomAnomalyDetectorWithUser(randomAlphaOfLength(5)))
        indexDoc(ANOMALY_DETECTOR_INDEX, "3", randomAnomalyDetectorWithUser(backendRole = backendRole), refresh = true)

        val monitor = randomADMonitor(user = user)
        val createResponse = client().makeRequest("POST", ALERTING_BASE_URI, emptyMap(), monitor.toHttpEntity())
        assertEquals("Create monitor failed", RestStatus.CREATED, createResponse.restStatus())
        val responseBody = createResponse.asMap()
        val createdId = responseBody["_id"] as String
        val createdVersion = responseBody["_version"] as Int
        assertNotEquals("response is missing Id", Monitor.NO_ID, createdId)
        assertTrue("incorrect version", createdVersion > 0)
        assertEquals("Incorrect Location header", "$ALERTING_BASE_URI/$createdId", createResponse.getHeader("Location"))
    }*/

    private fun createAnomalyDetectorIndex() {
        try {
            createTestIndex(ANOMALY_DETECTOR_INDEX, anomalyDetectorIndexMapping())
        } catch (e: Exception) {
            // WarningFailureException is expected as we are creating system index start with dot
            assertTrue(e is WarningFailureException)
        }
    }

    /* Enable this test case after checking for disallowed destination during Monitor creation is added in
    fun `test creating a monitor with a disallowed destination type fails`() {
        try {
            // Create a Chime Destination
            val chime = Chime("http://abc.com")
            val destination = Destination(
                type = DestinationType.CHIME,
                name = "test",
                user = randomUser(),
                lastUpdateTime = Instant.now(),
                chime = chime,
                slack = null,
                customWebhook = null,
                email = null
            )
            val chimeDestination = createDestination(destination = destination)

            // Remove Chime from the allow_list
            val allowedDestinations = DestinationType.values().toList()
                .filter { destinationType -> destinationType != DestinationType.CHIME }
                .joinToString(prefix = "[", postfix = "]") { string -> "\"$string\"" }
            client().updateSettings(DestinationSettings.ALLOW_LIST.key, allowedDestinations)

            createMonitor(randomQueryLevelMonitor(triggers = listOf(randomQueryLevelTrigger(destinationId = chimeDestination.id))))
            fail("Expected 403 Method FORBIDDEN response")
        } catch (e: ResponseException) {
            assertEquals("Unexpected status", RestStatus.FORBIDDEN, e.response.restStatus())
        }
    }
     */

    @Throws(Exception::class)
    fun `test updating search for a monitor`() {
        val monitor = createRandomMonitor()

        val updatedSearch = SearchInput(
            emptyList(),
            SearchSourceBuilder().query(QueryBuilders.termQuery("foo", "bar"))
        )
        val updateResponse = client().makeRequest(
            "PUT", monitor.relativeUrl(),
            emptyMap(), monitor.copy(inputs = listOf(updatedSearch)).toHttpEntity()
        )

        assertEquals("Update monitor failed", RestStatus.OK, updateResponse.restStatus())
        val responseBody = updateResponse.asMap()
        assertEquals("Updated monitor id doesn't match", monitor.id, responseBody["_id"] as String)
        assertEquals("Version not incremented", (monitor.version + 1).toInt(), responseBody["_version"] as Int)

        val updatedMonitor = getMonitor(monitor.id)
        assertEquals("Monitor search not updated", listOf(updatedSearch), updatedMonitor.inputs)
    }

    @Throws(Exception::class)
    fun `test updating conditions for a monitor`() {
        val monitor = createRandomMonitor()

        val updatedTriggers = listOf(
            QueryLevelTrigger(
                name = "foo",
                severity = "1",
                condition = Script("return true"),
                actions = emptyList()
            )
        )
        val updateResponse = client().makeRequest(
            "PUT", monitor.relativeUrl(),
            emptyMap(), monitor.copy(triggers = updatedTriggers).toHttpEntity()
        )

        assertEquals("Update monitor failed", RestStatus.OK, updateResponse.restStatus())
        val responseBody = updateResponse.asMap()
        assertEquals("Updated monitor id doesn't match", monitor.id, responseBody["_id"] as String)
        assertEquals("Version not incremented", (monitor.version + 1).toInt(), responseBody["_version"] as Int)

        val updatedMonitor = getMonitor(monitor.id)
        assertEquals("Monitor trigger not updated", updatedTriggers, updatedMonitor.triggers)
    }

    @Throws(Exception::class)
    fun `test updating schedule for a monitor`() {
        val monitor = createRandomMonitor()

        val updatedSchedule = CronSchedule(expression = "0 9 * * *", timezone = ZoneId.of("UTC"))
        val updateResponse = client().makeRequest(
            "PUT", monitor.relativeUrl(),
            emptyMap(), monitor.copy(schedule = updatedSchedule).toHttpEntity()
        )

        assertEquals("Update monitor failed", RestStatus.OK, updateResponse.restStatus())
        val responseBody = updateResponse.asMap()
        assertEquals("Updated monitor id doesn't match", monitor.id, responseBody["_id"] as String)
        assertEquals("Version not incremented", (monitor.version + 1).toInt(), responseBody["_version"] as Int)

        val updatedMonitor = getMonitor(monitor.id)
        assertEquals("Monitor trigger not updated", updatedSchedule, updatedMonitor.schedule)
    }

    @Throws(Exception::class)
    fun `test getting a monitor`() {
        val monitor = createRandomMonitor()

        val storedMonitor = getMonitor(monitor.id)

        assertEquals("Indexed and retrieved monitor differ", monitor, storedMonitor)
    }

    @Throws(Exception::class)
    fun `test getting a monitor that doesn't exist`() {
        try {
            getMonitor(randomAlphaOfLength(20))
            fail("expected response exception")
        } catch (e: ResponseException) {
            assertEquals(RestStatus.NOT_FOUND, e.response.restStatus())
        }
    }

    @Throws(Exception::class)
    fun `test checking if a monitor exists`() {
        val monitor = createRandomMonitor()

        val headResponse = client().makeRequest("HEAD", monitor.relativeUrl())
        assertEquals("Unable to HEAD monitor", RestStatus.OK, headResponse.restStatus())
        assertNull("Response contains unexpected body", headResponse.entity)
    }

    fun `test checking if a non-existent monitor exists`() {
        val headResponse = client().makeRequest("HEAD", "$ALERTING_BASE_URI/foobarbaz")
        assertEquals("Unexpected status", RestStatus.NOT_FOUND, headResponse.restStatus())
    }

    @Throws(Exception::class)
    fun `test deleting a monitor`() {
        val monitor = createRandomMonitor()

        val deleteResponse = client().makeRequest("DELETE", monitor.relativeUrl())
        assertEquals("Delete failed", RestStatus.OK, deleteResponse.restStatus())

        val getResponse = client().makeRequest("HEAD", monitor.relativeUrl())
        assertEquals("Deleted monitor still exists", RestStatus.NOT_FOUND, getResponse.restStatus())
    }

    @Throws(Exception::class)
    fun `test deleting a monitor that doesn't exist`() {
        try {
            client().makeRequest("DELETE", "$ALERTING_BASE_URI/foobarbaz")
            fail("expected 404 ResponseException")
        } catch (e: ResponseException) {
            assertEquals(RestStatus.NOT_FOUND, e.response.restStatus())
        }
    }

    fun `test getting UI metadata monitor not from OpenSearch Dashboards`() {
        val monitor = createRandomMonitor(withMetadata = true)
        val getMonitor = getMonitor(monitorId = monitor.id)
        assertEquals(
            "UI Metadata returned but request did not come from OpenSearch Dashboards.",
            getMonitor.uiMetadata, mapOf<String, Any>()
        )
    }

    fun `test getting UI metadata monitor from OpenSearch Dashboards`() {
        val monitor = createRandomMonitor(refresh = true, withMetadata = true)
        val header = BasicHeader(HttpHeaders.USER_AGENT, "OpenSearch-Dashboards")
        val getMonitor = getMonitor(monitorId = monitor.id, header = header)
        assertEquals("", monitor.uiMetadata, getMonitor.uiMetadata)
    }

    fun `test query a monitor that exists`() {
        val monitor = createRandomMonitor(true)

        val search = SearchSourceBuilder().query(QueryBuilders.termQuery("_id", monitor.id)).toString()
        val searchResponse = client().makeRequest(
            "GET", "$ALERTING_BASE_URI/_search",
            emptyMap(),
            NStringEntity(search, ContentType.APPLICATION_JSON)
        )
        assertEquals("Search monitor failed", RestStatus.OK, searchResponse.restStatus())
        val xcp = createParser(XContentType.JSON.xContent(), searchResponse.entity.content)
        val hits = xcp.map()["hits"]!! as Map<String, Map<String, Any>>
        val numberDocsFound = hits["total"]?.get("value")
        assertEquals("Monitor not found during search", 1, numberDocsFound)
    }

    fun `test query a monitor that exists POST`() {
        val monitor = createRandomMonitor(true)

        val search = SearchSourceBuilder().query(QueryBuilders.termQuery("_id", monitor.id)).toString()
        val searchResponse = client().makeRequest(
            "POST", "$ALERTING_BASE_URI/_search",
            emptyMap(),
            NStringEntity(search, ContentType.APPLICATION_JSON)
        )
        assertEquals("Search monitor failed", RestStatus.OK, searchResponse.restStatus())
        val xcp = createParser(XContentType.JSON.xContent(), searchResponse.entity.content)
        val hits = xcp.map()["hits"]!! as Map<String, Map<String, Any>>
        val numberDocsFound = hits["total"]?.get("value")
        assertEquals("Monitor not found during search", 1, numberDocsFound)
    }

    fun `test query a monitor that doesn't exist`() {
        // Create a random monitor to create the ScheduledJob index. Otherwise we test will fail with 404 index not found.
        createRandomMonitor(refresh = true)
        val search = SearchSourceBuilder().query(
            QueryBuilders.termQuery(
                OpenSearchTestCase.randomAlphaOfLength(5),
                OpenSearchTestCase.randomAlphaOfLength(5)
            )
        ).toString()

        val searchResponse = client().makeRequest(
            "GET",
            "$ALERTING_BASE_URI/_search",
            emptyMap(),
            NStringEntity(search, ContentType.APPLICATION_JSON)
        )
        assertEquals("Search monitor failed", RestStatus.OK, searchResponse.restStatus())
        val xcp = createParser(XContentType.JSON.xContent(), searchResponse.entity.content)
        val hits = xcp.map()["hits"]!! as Map<String, Map<String, Any>>
        val numberDocsFound = hits["total"]?.get("value")
        assertEquals("Monitor found during search when no document present.", 0, numberDocsFound)
    }

    fun `test query a monitor with UI metadata from OpenSearch Dashboards`() {
        val monitor = createRandomMonitor(refresh = true, withMetadata = true)
        val search = SearchSourceBuilder().query(QueryBuilders.termQuery("_id", monitor.id)).toString()
        val header = BasicHeader(HttpHeaders.USER_AGENT, "OpenSearch-Dashboards")
        val searchResponse = client().makeRequest(
            "GET",
            "$ALERTING_BASE_URI/_search",
            emptyMap(),
            NStringEntity(search, ContentType.APPLICATION_JSON),
            header
        )
        assertEquals("Search monitor failed", RestStatus.OK, searchResponse.restStatus())

        val xcp = createParser(XContentType.JSON.xContent(), searchResponse.entity.content)
        val hits = xcp.map()["hits"] as Map<String, Map<String, Any>>
        val numberDocsFound = hits["total"]?.get("value")
        assertEquals("Monitor not found during search", 1, numberDocsFound)

        val searchHits = hits["hits"] as List<Any>
        val hit = searchHits[0] as Map<String, Any>
        val monitorHit = hit["_source"] as Map<String, Any>
        assertNotNull(
            "UI Metadata returned from search but request did not come from OpenSearchDashboards",
            monitorHit[Monitor.UI_METADATA_FIELD]
        )
    }

    fun `test query a monitor with UI metadata as user`() {
        val monitor = createRandomMonitor(refresh = true, withMetadata = true)
        val search = SearchSourceBuilder().query(QueryBuilders.termQuery("_id", monitor.id)).toString()
        val searchResponse = client().makeRequest(
            "GET",
            "$ALERTING_BASE_URI/_search",
            emptyMap(),
            NStringEntity(search, ContentType.APPLICATION_JSON)
        )
        assertEquals("Search monitor failed", RestStatus.OK, searchResponse.restStatus())

        val xcp = createParser(XContentType.JSON.xContent(), searchResponse.entity.content)
        val hits = xcp.map()["hits"] as Map<String, Map<String, Any>>
        val numberDocsFound = hits["total"]?.get("value")
        assertEquals("Monitor not found during search", 1, numberDocsFound)

        val searchHits = hits["hits"] as List<Any>
        val hit = searchHits[0] as Map<String, Any>
        val monitorHit = hit["_source"] as Map<String, Any>
        assertNull(
            "UI Metadata returned from search but request did not come from OpenSearchDashboards",
            monitorHit[Monitor.UI_METADATA_FIELD]
        )
    }

    fun `test acknowledge all alert states`() {
        putAlertMappings() // Required as we do not have a create alert API.
        val monitor = createRandomMonitor(refresh = true)
        val acknowledgedAlert = createAlert(randomAlert(monitor).copy(state = Alert.State.ACKNOWLEDGED))
        val completedAlert = createAlert(randomAlert(monitor).copy(state = Alert.State.COMPLETED))
        val errorAlert = createAlert(randomAlert(monitor).copy(state = Alert.State.ERROR))
        val activeAlert = createAlert(randomAlert(monitor).copy(state = Alert.State.ACTIVE))
        val invalidAlert = randomAlert(monitor).copy(id = "foobar")

        val response = acknowledgeAlerts(monitor, acknowledgedAlert, completedAlert, errorAlert, activeAlert, invalidAlert)
        val responseMap = response.asMap()

        val activeAlertAcknowledged = searchAlerts(monitor).single { it.id == activeAlert.id }
        assertNotNull("Unsuccessful acknowledgement", responseMap["success"] as List<String>)
        assertTrue("Alert not in acknowledged response", responseMap["success"].toString().contains(activeAlert.id))
        assertEquals("Alert not acknowledged.", Alert.State.ACKNOWLEDGED, activeAlertAcknowledged.state)
        assertNotNull("Alert acknowledged time is NULL", activeAlertAcknowledged.acknowledgedTime)

        val failedResponseList = responseMap["failed"].toString()
        assertTrue("Alert in state ${acknowledgedAlert.state} not found in failed list", failedResponseList.contains(acknowledgedAlert.id))
        assertTrue("Alert in state ${completedAlert.state} not found in failed list", failedResponseList.contains(errorAlert.id))
        assertTrue("Alert in state ${errorAlert.state} not found in failed list", failedResponseList.contains(completedAlert.id))
        assertTrue("Invalid alert not found in failed list", failedResponseList.contains(invalidAlert.id))
        assertFalse("Alert in state ${activeAlert.state} found in failed list", failedResponseList.contains(activeAlert.id))
    }

    fun `test acknowledging more than 10 alerts at once`() {
        // GIVEN
        putAlertMappings() // Required as we do not have a create alert API.
        val monitor = createRandomMonitor(refresh = true)
        val alertsToAcknowledge = (1..15).map { createAlert(randomAlert(monitor).copy(state = Alert.State.ACTIVE)) }.toTypedArray()

        // WHEN
        val response = acknowledgeAlerts(monitor, *alertsToAcknowledge)

        // THEN
        val responseMap = response.asMap()
        val expectedAcknowledgedCount = alertsToAcknowledge.size

        val acknowledgedAlerts = responseMap["success"] as List<String>
        assertTrue(
            "Expected $expectedAcknowledgedCount alerts to be acknowledged successfully.",
            acknowledgedAlerts.size == expectedAcknowledgedCount
        )

        val acknowledgedAlertsList = acknowledgedAlerts.toString()
<<<<<<< HEAD
        alertsToAcknowledge.forEach { alert ->
=======
        alertsToAcknowledge.forEach {
            alert ->
>>>>>>> 813f836e
            assertTrue("Alert with ID ${alert.id} not found in failed list.", acknowledgedAlertsList.contains(alert.id))
        }

        val failedResponse = responseMap["failed"] as List<String>
        assertTrue("Expected 0 alerts to fail acknowledgment.", failedResponse.isEmpty())
    }

    fun `test acknowledging more than 10 alerts at once, including acknowledged alerts`() {
        // GIVEN
        putAlertMappings() // Required as we do not have a create alert API.
        val monitor = createRandomMonitor(refresh = true)
        val alertsGroup1 = (1..15).map { createAlert(randomAlert(monitor).copy(state = Alert.State.ACTIVE)) }.toTypedArray()
        acknowledgeAlerts(monitor, *alertsGroup1) // Acknowledging the first array of alerts.

        val alertsGroup2 = (1..15).map { createAlert(randomAlert(monitor).copy(state = Alert.State.ACTIVE)) }.toTypedArray()

        // Creating an array of alerts that includes alerts that have been already acknowledged, and new alerts.
        val alertsToAcknowledge = arrayOf(*alertsGroup1, *alertsGroup2)

        // WHEN
        val response = acknowledgeAlerts(monitor, *alertsToAcknowledge)

        // THEN
        val responseMap = response.asMap()
        val expectedAcknowledgedCount = alertsToAcknowledge.size - alertsGroup1.size

        val acknowledgedAlerts = responseMap["success"] as List<String>
        assertTrue(
            "Expected $expectedAcknowledgedCount alerts to be acknowledged successfully.",
            acknowledgedAlerts.size == expectedAcknowledgedCount
        )

        val acknowledgedAlertsList = acknowledgedAlerts.toString()
<<<<<<< HEAD
        alertsGroup2.forEach { alert ->
            assertTrue("Alert with ID ${alert.id} not found in failed list.", acknowledgedAlertsList.contains(alert.id))
        }
        alertsGroup1.forEach { alert ->
=======
        alertsGroup2.forEach {
            alert ->
            assertTrue("Alert with ID ${alert.id} not found in failed list.", acknowledgedAlertsList.contains(alert.id))
        }
        alertsGroup1.forEach {
            alert ->
>>>>>>> 813f836e
            assertFalse("Alert with ID ${alert.id} found in failed list.", acknowledgedAlertsList.contains(alert.id))
        }

        val failedResponse = responseMap["failed"] as List<String>
        assertTrue("Expected ${alertsGroup1.size} alerts to fail acknowledgment.", failedResponse.size == alertsGroup1.size)

        val failedResponseList = failedResponse.toString()
<<<<<<< HEAD
        alertsGroup1.forEach { alert ->
            assertTrue("Alert with ID ${alert.id} not found in failed list.", failedResponseList.contains(alert.id))
        }
        alertsGroup2.forEach { alert ->
=======
        alertsGroup1.forEach {
            alert ->
            assertTrue("Alert with ID ${alert.id} not found in failed list.", failedResponseList.contains(alert.id))
        }
        alertsGroup2.forEach {
            alert ->
>>>>>>> 813f836e
            assertFalse("Alert with ID ${alert.id} found in failed list.", failedResponseList.contains(alert.id))
        }
    }

    @Throws(Exception::class)
    fun `test acknowledging 0 alerts`() {
        // GIVEN
        putAlertMappings() // Required as we do not have a create alert API.
        val monitor = createRandomMonitor(refresh = true)
        val alertsToAcknowledge = arrayOf<Alert>()

        // WHEN & THEN
        try {
            acknowledgeAlerts(monitor, *alertsToAcknowledge)
            fail("Expected acknowledgeAlerts to throw an exception.")
        } catch (e: ResponseException) {
            assertEquals("Unexpected status", RestStatus.BAD_REQUEST, e.response.restStatus())
        }
    }

    fun `test get all alerts in all states`() {
        putAlertMappings() // Required as we do not have a create alert API.
        val monitor = createRandomMonitor(refresh = true)
        val acknowledgedAlert = createAlert(randomAlert(monitor).copy(state = Alert.State.ACKNOWLEDGED))
        val completedAlert = createAlert(randomAlert(monitor).copy(state = Alert.State.COMPLETED))
        val errorAlert = createAlert(randomAlert(monitor).copy(state = Alert.State.ERROR))
        val activeAlert = createAlert(randomAlert(monitor).copy(state = Alert.State.ACTIVE))
        val invalidAlert = randomAlert(monitor).copy(id = "foobar")

        val inputMap = HashMap<String, Any>()
        inputMap["missing"] = "_last"

        val responseMap = getAlerts(inputMap).asMap()
        val alerts = responseMap["alerts"].toString()

        assertEquals(4, responseMap["totalAlerts"])
        assertTrue("Acknowledged alert with id, ${acknowledgedAlert.id}, not found in alert list", alerts.contains(acknowledgedAlert.id))
        assertTrue("Completed alert with id, ${completedAlert.id}, not found in alert list", alerts.contains(completedAlert.id))
        assertTrue("Error alert with id, ${errorAlert.id}, not found in alert list", alerts.contains(errorAlert.id))
        assertTrue("Active alert with id, ${activeAlert.id}, not found in alert list", alerts.contains(activeAlert.id))
        assertFalse("Invalid alert with id, ${invalidAlert.id}, found in alert list", alerts.contains(invalidAlert.id))
    }

    fun `test get all alerts with active states`() {
        putAlertMappings() // Required as we do not have a create alert API.
        val monitor = createRandomMonitor(refresh = true)
        val acknowledgedAlert = createAlert(randomAlert(monitor).copy(state = Alert.State.ACKNOWLEDGED))
        val completedAlert = createAlert(randomAlert(monitor).copy(state = Alert.State.COMPLETED))
        val errorAlert = createAlert(randomAlert(monitor).copy(state = Alert.State.ERROR))
        val activeAlert = createAlert(randomAlert(monitor).copy(state = Alert.State.ACTIVE))
        val invalidAlert = randomAlert(monitor).copy(id = "foobar")

        val inputMap = HashMap<String, Any>()
        inputMap["alertState"] = Alert.State.ACTIVE.name

        val responseMap = getAlerts(inputMap).asMap()
        val alerts = responseMap["alerts"].toString()

        assertEquals(1, responseMap["totalAlerts"])
        assertFalse("Acknowledged alert with id, ${acknowledgedAlert.id}, found in alert list", alerts.contains(acknowledgedAlert.id))
        assertFalse("Completed alert with id, ${completedAlert.id}, found in alert list", alerts.contains(completedAlert.id))
        assertFalse("Error alert with id, ${errorAlert.id}, found in alert list", alerts.contains(errorAlert.id))
        assertTrue("Active alert with id, ${activeAlert.id}, not found in alert list", alerts.contains(activeAlert.id))
        assertFalse("Invalid alert with id, ${invalidAlert.id}, found in alert list", alerts.contains(invalidAlert.id))
    }

    fun `test get all alerts with severity 1`() {
        putAlertMappings() // Required as we do not have a create alert API.
        val monitor = createRandomMonitor(refresh = true)
        val acknowledgedAlert = createAlert(randomAlert(monitor).copy(state = Alert.State.ACKNOWLEDGED, severity = "1"))
        val completedAlert = createAlert(randomAlert(monitor).copy(state = Alert.State.COMPLETED, severity = "3"))
        val errorAlert = createAlert(randomAlert(monitor).copy(state = Alert.State.ERROR, severity = "1"))
        val activeAlert = createAlert(randomAlert(monitor).copy(state = Alert.State.ACTIVE, severity = "2"))

        val inputMap = HashMap<String, Any>()
        inputMap["severityLevel"] = "1"

        val responseMap = getAlerts(inputMap).asMap()
        val alerts = responseMap["alerts"].toString()

        assertEquals(2, responseMap["totalAlerts"])
        assertTrue(
            "Acknowledged sev 1 alert with id, ${acknowledgedAlert.id}, not found in alert list",
            alerts.contains(acknowledgedAlert.id)
        )
        assertFalse("Completed sev 3 alert with id, ${completedAlert.id}, found in alert list", alerts.contains(completedAlert.id))
        assertTrue("Error sev 1 alert with id, ${errorAlert.id}, not found in alert list", alerts.contains(errorAlert.id))
        assertFalse("Active sev 2 alert with id, ${activeAlert.id}, found in alert list", alerts.contains(activeAlert.id))
    }

    fun `test get all alerts for a specific monitor by id`() {
        putAlertMappings() // Required as we do not have a create alert API.
        val monitor = createRandomMonitor(refresh = true)
        val monitor2 = createRandomMonitor(refresh = true)
        val acknowledgedAlert = createAlert(randomAlert(monitor).copy(state = Alert.State.ACKNOWLEDGED))
        val completedAlert = createAlert(randomAlert(monitor2).copy(state = Alert.State.COMPLETED))
        val errorAlert = createAlert(randomAlert(monitor).copy(state = Alert.State.ERROR))
        val activeAlert = createAlert(randomAlert(monitor2).copy(state = Alert.State.ACTIVE))

        val inputMap = HashMap<String, Any>()
        inputMap["monitorId"] = monitor.id

        val responseMap = getAlerts(inputMap).asMap()
        val alerts = responseMap["alerts"].toString()

        assertEquals(2, responseMap["totalAlerts"])
        assertTrue(
            "Acknowledged alert for chosen monitor with id, ${acknowledgedAlert.id}, not found in alert list",
            alerts.contains(acknowledgedAlert.id)
        )
        assertFalse("Completed sev 3 alert with id, ${completedAlert.id}, found in alert list", alerts.contains(completedAlert.id))
        assertTrue("Error alert for chosen monitor with id, ${errorAlert.id}, not found in alert list", alerts.contains(errorAlert.id))
        assertFalse("Active alert sev 2 with id, ${activeAlert.id}, found in alert list", alerts.contains(activeAlert.id))
    }

    fun `test get alerts by searching monitor name`() {
        putAlertMappings() // Required as we do not have a create alert API.

        val monitor = createRandomMonitor(refresh = true)
        val monitor2 = createRandomMonitor(refresh = true)
        val acknowledgedAlert = createAlert(randomAlert(monitor).copy(state = Alert.State.ACKNOWLEDGED))
        val completedAlert = createAlert(randomAlert(monitor2).copy(state = Alert.State.COMPLETED))
        val errorAlert = createAlert(randomAlert(monitor).copy(state = Alert.State.ERROR))
        val activeAlert = createAlert(randomAlert(monitor2).copy(state = Alert.State.ACTIVE))

        val inputMap = HashMap<String, Any>()
        inputMap["searchString"] = monitor.name

        val responseMap = getAlerts(inputMap).asMap()
        val alerts = responseMap["alerts"].toString()

        assertEquals(2, responseMap["totalAlerts"])
        assertTrue(
            "Acknowledged alert for matching monitor with id, ${acknowledgedAlert.id}, not found in alert list",
            alerts.contains(acknowledgedAlert.id)
        )
        assertFalse("Completed sev 3 alert with id, ${completedAlert.id}, found in alert list", alerts.contains(completedAlert.id))
        assertTrue("Error alert for matching monitor with id, ${errorAlert.id}, not found in alert list", alerts.contains(errorAlert.id))
        assertFalse("Active alert sev 2 with id, ${activeAlert.id}, found in alert list", alerts.contains(activeAlert.id))
    }

    fun `test mappings after monitor creation`() {
        createRandomMonitor(refresh = true)

        val response = client().makeRequest("GET", "/${ScheduledJob.SCHEDULED_JOBS_INDEX}/_mapping")
        val parserMap = createParser(XContentType.JSON.xContent(), response.entity.content).map() as Map<String, Map<String, Any>>
        val mappingsMap = parserMap[ScheduledJob.SCHEDULED_JOBS_INDEX]!!["mappings"] as Map<String, Any>
        val expected = createParser(
            XContentType.JSON.xContent(),
            javaClass.classLoader.getResource("mappings/scheduled-jobs.json").readText()
        )
        val expectedMap = expected.map()

        assertEquals("Mappings are different", expectedMap, mappingsMap)
    }

    fun `test delete monitor moves alerts`() {
        client().updateSettings(ScheduledJobSettings.SWEEPER_ENABLED.key, true)
        putAlertMappings()
        val monitor = createRandomMonitor(true)
        val alert = createAlert(randomAlert(monitor).copy(state = Alert.State.ACTIVE))
        refreshIndex("*")
        val deleteResponse = client().makeRequest("DELETE", "$ALERTING_BASE_URI/${monitor.id}")
        assertEquals("Delete request not successful", RestStatus.OK, deleteResponse.restStatus())

        // Wait 5 seconds for event to be processed and alerts moved
        Thread.sleep(5000)

        val alerts = searchAlerts(monitor)
        assertEquals("Active alert was not deleted", 0, alerts.size)

        val historyAlerts = searchAlerts(monitor, AlertIndices.HISTORY_WRITE_INDEX)
        assertEquals("Alert was not moved to history", 1, historyAlerts.size)
        assertEquals(
            "Alert data incorrect",
            alert.copy(state = Alert.State.DELETED).toJsonString(),
            historyAlerts.single().toJsonString()
        )
    }

    fun `test delete trigger moves alerts`() {
        client().updateSettings(ScheduledJobSettings.SWEEPER_ENABLED.key, true)
        putAlertMappings()
        val trigger = randomQueryLevelTrigger()
        val monitor = createMonitor(randomQueryLevelMonitor(triggers = listOf(trigger)))
        val alert = createAlert(randomAlert(monitor).copy(triggerId = trigger.id, state = Alert.State.ACTIVE))
        refreshIndex("*")
        val updatedMonitor = monitor.copy(triggers = emptyList())
        val updateResponse = client().makeRequest(
            "PUT", "$ALERTING_BASE_URI/${monitor.id}", emptyMap(),
            updatedMonitor.toHttpEntity()
        )
        assertEquals("Update request not successful", RestStatus.OK, updateResponse.restStatus())

        // Wait 5 seconds for event to be processed and alerts moved
        Thread.sleep(5000)

        val alerts = searchAlerts(monitor)
        assertEquals("Active alert was not deleted", 0, alerts.size)

        val historyAlerts = searchAlerts(monitor, AlertIndices.HISTORY_WRITE_INDEX)
        assertEquals("Alert was not moved to history", 1, historyAlerts.size)
        assertEquals(
            "Alert data incorrect",
            alert.copy(state = Alert.State.DELETED).toJsonString(),
            historyAlerts.single().toJsonString()
        )
    }

    fun `test delete trigger moves alerts only for deleted trigger`() {
        client().updateSettings(ScheduledJobSettings.SWEEPER_ENABLED.key, true)
        putAlertMappings()
        val triggerToDelete = randomQueryLevelTrigger()
        val triggerToKeep = randomQueryLevelTrigger()
        val monitor = createMonitor(randomQueryLevelMonitor(triggers = listOf(triggerToDelete, triggerToKeep)))
        val alertKeep = createAlert(randomAlert(monitor).copy(triggerId = triggerToKeep.id, state = Alert.State.ACTIVE))
        val alertDelete = createAlert(randomAlert(monitor).copy(triggerId = triggerToDelete.id, state = Alert.State.ACTIVE))
        refreshIndex("*")
        val updatedMonitor = monitor.copy(triggers = listOf(triggerToKeep))
        val updateResponse = client().makeRequest(
            "PUT", "$ALERTING_BASE_URI/${monitor.id}", emptyMap(),
            updatedMonitor.toHttpEntity()
        )
        assertEquals("Update request not successful", RestStatus.OK, updateResponse.restStatus())

        // Wait 5 seconds for event to be processed and alerts moved
        Thread.sleep(5000)

        val alerts = searchAlerts(monitor)
        // We have two alerts from above, 1 for each trigger, there should be only 1 left in active index
        assertEquals("One alert should be in active index", 1, alerts.size)
        assertEquals("Wrong alert in active index", alertKeep.toJsonString(), alerts.single().toJsonString())

        val historyAlerts = searchAlerts(monitor, AlertIndices.HISTORY_WRITE_INDEX)
        // Only alertDelete should of been moved to history index
        assertEquals("One alert should be in history index", 1, historyAlerts.size)
        assertEquals(
            "Alert data incorrect",
            alertDelete.copy(state = Alert.State.DELETED).toJsonString(),
            historyAlerts.single().toJsonString()
        )
    }

    fun `test update monitor with wrong version`() {
        val monitor = createRandomMonitor(refresh = true)
        try {
            client().makeRequest(
                "PUT", "${monitor.relativeUrl()}?refresh=true&if_seq_no=1234&if_primary_term=1234",
                emptyMap(), monitor.toHttpEntity()
            )
            fail("expected 409 ResponseException")
        } catch (e: ResponseException) {
            assertEquals(RestStatus.CONFLICT, e.response.restStatus())
        }
    }

    fun `test monitor stats disable plugin`() {
        // Disable the Monitor plugin.
        disableScheduledJob()

        val responseMap = getAlertingStats()
        // assertEquals("Cluster name is incorrect", responseMap["cluster_name"], "alerting_integTestCluster")
        assertEquals("Scheduled job is not enabled", false, responseMap[ScheduledJobSettings.SWEEPER_ENABLED.key])
        assertEquals("Scheduled job index exists but there are no scheduled jobs.", false, responseMap["scheduled_job_index_exists"])
        val _nodes = responseMap["_nodes"] as Map<String, Int>
        validateAlertingStatsNodeResponse(_nodes)
    }

    fun `test monitor stats when disabling and re-enabling scheduled jobs with existing monitor`() {
        // Enable Monitor jobs
        enableScheduledJob()
        val monitorId = createMonitor(randomQueryLevelMonitor(enabled = true), refresh = true).id

        var alertingStats = getAlertingStats()
        assertEquals("Scheduled job is not enabled", true, alertingStats[ScheduledJobSettings.SWEEPER_ENABLED.key])
        assertEquals("Scheduled job index does not exist", true, alertingStats["scheduled_job_index_exists"])
        assertEquals("Scheduled job index is not yellow", "yellow", alertingStats["scheduled_job_index_status"])
        assertEquals("Nodes are not on schedule", numberOfNodes, alertingStats["nodes_on_schedule"])

        val _nodes = alertingStats["_nodes"] as Map<String, Int>
        validateAlertingStatsNodeResponse(_nodes)

        assertTrue(
            "Monitor [$monitorId] was not found scheduled based on the alerting stats response: $alertingStats",
            isMonitorScheduled(monitorId, alertingStats)
        )

        // Disable Monitor jobs
        disableScheduledJob()

        alertingStats = getAlertingStats()
        assertEquals("Scheduled job is still enabled", false, alertingStats[ScheduledJobSettings.SWEEPER_ENABLED.key])
        assertFalse(
            "Monitor [$monitorId] was still scheduled based on the alerting stats response: $alertingStats",
            isMonitorScheduled(monitorId, alertingStats)
        )

        // Re-enable Monitor jobs
        enableScheduledJob()

        // Sleep briefly so sweep can reschedule the Monitor
        Thread.sleep(2000)

        alertingStats = getAlertingStats()
        assertEquals("Scheduled job is not enabled", true, alertingStats[ScheduledJobSettings.SWEEPER_ENABLED.key])
        assertTrue(
            "Monitor [$monitorId] was not re-scheduled based on the alerting stats response: $alertingStats",
            isMonitorScheduled(monitorId, alertingStats)
        )
    }

    fun `test monitor stats no jobs`() {
        // Enable the Monitor plugin.
        enableScheduledJob()

        val responseMap = getAlertingStats()
        // assertEquals("Cluster name is incorrect", responseMap["cluster_name"], "alerting_integTestCluster")
        assertEquals("Scheduled job is not enabled", true, responseMap[ScheduledJobSettings.SWEEPER_ENABLED.key])
        assertEquals("Scheduled job index exists but there are no scheduled jobs.", false, responseMap["scheduled_job_index_exists"])
        val _nodes = responseMap["_nodes"] as Map<String, Int>
        validateAlertingStatsNodeResponse(_nodes)
    }

    fun `test monitor stats jobs`() {
        // Enable the Monitor plugin.
        enableScheduledJob()
        createRandomMonitor(refresh = true)

        val responseMap = getAlertingStats()
        // assertEquals("Cluster name is incorrect", responseMap["cluster_name"], "alerting_integTestCluster")
        assertEquals("Scheduled job is not enabled", true, responseMap[ScheduledJobSettings.SWEEPER_ENABLED.key])
        assertEquals("Scheduled job index does not exist", true, responseMap["scheduled_job_index_exists"])
        assertEquals("Scheduled job index is not yellow", "yellow", responseMap["scheduled_job_index_status"])
        assertEquals("Nodes are not on schedule", numberOfNodes, responseMap["nodes_on_schedule"])

        val _nodes = responseMap["_nodes"] as Map<String, Int>
        validateAlertingStatsNodeResponse(_nodes)
    }

    @Throws(Exception::class)
    fun `test max number of monitors`() {
        client().updateSettings(AlertingSettings.ALERTING_MAX_MONITORS.key, "1")

        createRandomMonitor(refresh = true)
        try {
            createRandomMonitor(refresh = true)
            fail("Request should be rejected as there are too many monitors.")
        } catch (e: ResponseException) {
            assertEquals("Unexpected status", RestStatus.BAD_REQUEST, e.response.restStatus())
        }
    }

    fun `test monitor specific metric`() {
        // Enable the Monitor plugin.
        enableScheduledJob()
        createRandomMonitor(refresh = true)

        val responseMap = getAlertingStats("/jobs_info")
        // assertEquals("Cluster name is incorrect", responseMap["cluster_name"], "alerting_integTestCluster")
        assertEquals("Scheduled job is not enabled", true, responseMap[ScheduledJobSettings.SWEEPER_ENABLED.key])
        assertEquals("Scheduled job index does not exist", true, responseMap["scheduled_job_index_exists"])
        assertEquals("Scheduled job index is not yellow", "yellow", responseMap["scheduled_job_index_status"])
        assertEquals("Nodes not on schedule", numberOfNodes, responseMap["nodes_on_schedule"])

        val _nodes = responseMap["_nodes"] as Map<String, Int>
        validateAlertingStatsNodeResponse(_nodes)
    }

    fun `test monitor stats incorrect metric`() {
        try {
            getAlertingStats("/foobarzzz")
            fail("Incorrect stats metric should have failed")
        } catch (e: ResponseException) {
            assertEquals("Failed", RestStatus.BAD_REQUEST, e.response.restStatus())
        }
    }

    fun `test monitor stats _all and other metric`() {
        try {
            getAlertingStats("/_all,jobs_info")
            fail("Incorrect stats metric should have failed")
        } catch (e: ResponseException) {
            assertEquals("Failed", RestStatus.BAD_REQUEST, e.response.restStatus())
        }
    }

    private fun randomMonitorWithThrottle(value: Int, unit: ChronoUnit = ChronoUnit.MINUTES): Monitor {
        val throttle = randomThrottle(value, unit)
        val action = randomAction().copy(throttle = throttle)
        val trigger = randomQueryLevelTrigger(actions = listOf(action))
        return randomQueryLevelMonitor(triggers = listOf(trigger))
    }

    @Throws(Exception::class)
    fun `test search monitors only`() {

        // 1. create monitor
        val monitor = randomQueryLevelMonitor()
        val createResponse = client().makeRequest("POST", ALERTING_BASE_URI, emptyMap(), monitor.toHttpEntity())
        assertEquals("Create monitor failed", RestStatus.CREATED, createResponse.restStatus())

        // 2. create destination
        val chime = Chime("http://abc.com")
        val destination = Destination(
            type = DestinationType.CHIME,
            name = "test",
            user = randomUser(),
            lastUpdateTime = Instant.now(),
            chime = chime,
            slack = null,
            customWebhook = null,
            email = null
        )
        val response = client().makeRequest(
            "POST",
            DESTINATION_BASE_URI,
            emptyMap(),
            destination.toHttpEntity()
        )
        assertEquals("Unable to create a new destination", RestStatus.CREATED, response.restStatus())

        // 3. search - must return only monitors.
        val search = SearchSourceBuilder().query(QueryBuilders.matchAllQuery()).toString()
        val searchResponse = client().makeRequest(
            "GET",
            "$ALERTING_BASE_URI/_search",
            emptyMap(),
            NStringEntity(search, ContentType.APPLICATION_JSON)
        )
        assertEquals("Search monitor failed", RestStatus.OK, searchResponse.restStatus())
        val xcp = createParser(XContentType.JSON.xContent(), searchResponse.entity.content)
        val hits = xcp.map()["hits"]!! as Map<String, Map<String, Any>>
        val numberDocsFound = hits["total"]?.get("value")
        assertEquals("Destination objects are also returned by /_search.", 1, numberDocsFound)

        val searchHits = hits["hits"] as List<Any>
        val hit = searchHits[0] as Map<String, Any>
        val monitorHit = hit["_source"] as Map<String, Any>
        assertEquals("Type is not monitor", monitorHit[Monitor.TYPE_FIELD], "monitor")
    }

    @Throws(Exception::class)
    fun `test search monitor with alerting indices only`() {
        // 1. search - must return error as invalid index is passed
        val search = SearchSourceBuilder().query(QueryBuilders.matchAllQuery()).toString()
        val params: MutableMap<String, String> = HashMap()
        params["index"] = "data-logs"
        try {
            client().makeRequest(
                "GET",
                "$ALERTING_BASE_URI/_search",
                params,
                NStringEntity(search, ContentType.APPLICATION_JSON)
            )
        } catch (e: ResponseException) {
            assertEquals("Unexpected status", RestStatus.BAD_REQUEST, e.response.restStatus())
        }
    }

    private fun validateAlertingStatsNodeResponse(nodesResponse: Map<String, Int>) {
        assertEquals("Incorrect number of nodes", numberOfNodes, nodesResponse["total"])
        assertEquals("Failed nodes found during monitor stats call", 0, nodesResponse["failed"])
        assertEquals("More than $numberOfNodes successful node", numberOfNodes, nodesResponse["successful"])
    }

    private fun isMonitorScheduled(monitorId: String, alertingStatsResponse: Map<String, Any>): Boolean {
        val nodesInfo = alertingStatsResponse["nodes"] as Map<String, Any>
        for (nodeId in nodesInfo.keys) {
            val nodeInfo = nodesInfo[nodeId] as Map<String, Any>
            val jobsInfo = nodeInfo["jobs_info"] as Map<String, Any>
            if (jobsInfo.keys.contains(monitorId)) {
                return true
            }
        }

        return false
    }
}<|MERGE_RESOLUTION|>--- conflicted
+++ resolved
@@ -571,12 +571,7 @@
         )
 
         val acknowledgedAlertsList = acknowledgedAlerts.toString()
-<<<<<<< HEAD
         alertsToAcknowledge.forEach { alert ->
-=======
-        alertsToAcknowledge.forEach {
-            alert ->
->>>>>>> 813f836e
             assertTrue("Alert with ID ${alert.id} not found in failed list.", acknowledgedAlertsList.contains(alert.id))
         }
 
@@ -610,19 +605,10 @@
         )
 
         val acknowledgedAlertsList = acknowledgedAlerts.toString()
-<<<<<<< HEAD
         alertsGroup2.forEach { alert ->
             assertTrue("Alert with ID ${alert.id} not found in failed list.", acknowledgedAlertsList.contains(alert.id))
         }
         alertsGroup1.forEach { alert ->
-=======
-        alertsGroup2.forEach {
-            alert ->
-            assertTrue("Alert with ID ${alert.id} not found in failed list.", acknowledgedAlertsList.contains(alert.id))
-        }
-        alertsGroup1.forEach {
-            alert ->
->>>>>>> 813f836e
             assertFalse("Alert with ID ${alert.id} found in failed list.", acknowledgedAlertsList.contains(alert.id))
         }
 
@@ -630,19 +616,10 @@
         assertTrue("Expected ${alertsGroup1.size} alerts to fail acknowledgment.", failedResponse.size == alertsGroup1.size)
 
         val failedResponseList = failedResponse.toString()
-<<<<<<< HEAD
         alertsGroup1.forEach { alert ->
             assertTrue("Alert with ID ${alert.id} not found in failed list.", failedResponseList.contains(alert.id))
         }
         alertsGroup2.forEach { alert ->
-=======
-        alertsGroup1.forEach {
-            alert ->
-            assertTrue("Alert with ID ${alert.id} not found in failed list.", failedResponseList.contains(alert.id))
-        }
-        alertsGroup2.forEach {
-            alert ->
->>>>>>> 813f836e
             assertFalse("Alert with ID ${alert.id} found in failed list.", failedResponseList.contains(alert.id))
         }
     }
