--- conflicted
+++ resolved
@@ -353,11 +353,8 @@
             AlertingSettings.FINDING_HISTORY_INDEX_MAX_AGE,
             AlertingSettings.FINDING_HISTORY_ROLLOVER_PERIOD,
             AlertingSettings.FINDING_HISTORY_RETENTION_PERIOD,
-<<<<<<< HEAD
+            AlertingSettings.FINDINGS_INDEXING_BATCH_SIZE,
             AlertingSettings.REMOTE_MONITORING_ENABLED
-=======
-            AlertingSettings.FINDINGS_INDEXING_BATCH_SIZE
->>>>>>> b5619655
         )
     }
 
