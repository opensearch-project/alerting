--- conflicted
+++ resolved
@@ -20,9 +20,7 @@
 import org.opensearch.alerting.action.ExecuteMonitorRequest
 import org.opensearch.alerting.action.ExecuteMonitorResponse
 import org.opensearch.alerting.core.model.ScheduledJob
-import org.opensearch.alerting.model.DocumentLevelTriggerRunResult
 import org.opensearch.alerting.model.Monitor
-import org.opensearch.alerting.model.MonitorRunResult
 import org.opensearch.alerting.util.AlertingException
 import org.opensearch.client.Client
 import org.opensearch.common.inject.Inject
@@ -64,22 +62,7 @@
                     val (periodStart, periodEnd) =
                         monitor.schedule.getPeriodEndingAt(Instant.ofEpochMilli(execMonitorRequest.requestEnd.millis))
                     try {
-<<<<<<< HEAD
-                        val monitorRunResult = when (monitor.monitorType) {
-                            Monitor.MonitorType.BUCKET_LEVEL_MONITOR ->
-                                runner.runBucketLevelMonitor(monitor, periodStart, periodEnd, execMonitorRequest.dryrun)
-                            Monitor.MonitorType.DOC_LEVEL_MONITOR -> {
-                                runner.runDocLevelMonitor(monitor, periodStart, periodEnd, execMonitorRequest.dryrun)
-                                // TODO: Remove this empty DocumentLevelTriggerRunResult once runDocLevelMonitor is refactored to return results.
-                                MonitorRunResult<DocumentLevelTriggerRunResult>(monitor.name, periodStart, periodEnd)
-                            }
-                            else ->
-                                runner.runQueryLevelMonitor(monitor, periodStart, periodEnd, execMonitorRequest.dryrun)
-                        }
-
-=======
                         val monitorRunResult = runner.runJob(monitor, periodStart, periodEnd, execMonitorRequest.dryrun)
->>>>>>> bc03933b
                         withContext(Dispatchers.IO) {
                             actionListener.onResponse(ExecuteMonitorResponse(monitorRunResult))
                         }
