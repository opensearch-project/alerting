--- conflicted
+++ resolved
@@ -168,12 +168,6 @@
             if (!getResponse.isExists) {
                 return null
             }
-<<<<<<< HEAD
-        return if (alertIndex == AlertIndices.ALERT_INDEX)
-            AlertIndices.ALL_ALERT_INDEX_PATTERN
-        else
-            alertIndex
-=======
             val xcp = XContentHelper.createParser(
                 xContentRegistry, LoggingDeprecationHandler.INSTANCE,
                 getResponse.sourceAsBytesRef, XContentType.JSON
@@ -182,7 +176,6 @@
         } catch (t: Exception) {
             return null
         }
->>>>>>> 744885de
     }
 
     fun getAlerts(
