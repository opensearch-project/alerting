--- conflicted
+++ resolved
@@ -44,11 +44,8 @@
     @Volatile var destinationContextFactory: DestinationContextFactory? = null,
 
     @Volatile var maxActionableAlertCount: Long = AlertingSettings.DEFAULT_MAX_ACTIONABLE_ALERT_COUNT,
-<<<<<<< HEAD
+    @Volatile var indexTimeout: TimeValue? = null,
 
     @Volatile var maxActionsAcrossTriggers: Int = AlertingSettings.DEFAULT_MAX_ACTIONS_ACROSS_TRIGGERS,
     @Volatile var totalMaxActionsAcrossTriggers: Int = AlertingSettings.DEFAULT_TOTAL_MAX_ACTIONS_ACROSS_TRIGGERS,
-=======
-    @Volatile var indexTimeout: TimeValue? = null
->>>>>>> 3c465495
 )