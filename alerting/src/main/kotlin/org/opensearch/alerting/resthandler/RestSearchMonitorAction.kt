/*
 * Copyright OpenSearch Contributors
 * SPDX-License-Identifier: Apache-2.0
 */

package org.opensearch.alerting.resthandler

import org.apache.logging.log4j.LogManager
import org.opensearch.action.search.SearchRequest
import org.opensearch.action.search.SearchResponse
import org.opensearch.alerting.AlertingPlugin
import org.opensearch.alerting.action.SearchMonitorAction
import org.opensearch.alerting.action.SearchMonitorRequest
import org.opensearch.alerting.alerts.AlertIndices.Companion.ALL_ALERT_INDEX_PATTERN
<<<<<<< HEAD
import org.opensearch.alerting.core.model.ScheduledJob
import org.opensearch.alerting.core.model.ScheduledJob.Companion.SCHEDULED_JOBS_INDEX
=======
>>>>>>> 860d0b78
import org.opensearch.alerting.settings.AlertingSettings
import org.opensearch.alerting.util.context
import org.opensearch.client.node.NodeClient
import org.opensearch.cluster.service.ClusterService
import org.opensearch.common.bytes.BytesReference
import org.opensearch.common.settings.Settings
import org.opensearch.common.xcontent.LoggingDeprecationHandler
import org.opensearch.common.xcontent.ToXContent.EMPTY_PARAMS
import org.opensearch.common.xcontent.XContentFactory.jsonBuilder
import org.opensearch.common.xcontent.XContentType
<<<<<<< HEAD
=======
import org.opensearch.commons.alerting.model.Monitor
import org.opensearch.commons.alerting.model.ScheduledJob
import org.opensearch.commons.alerting.model.ScheduledJob.Companion.SCHEDULED_JOBS_INDEX
import org.opensearch.index.query.QueryBuilders
>>>>>>> 860d0b78
import org.opensearch.rest.BaseRestHandler
import org.opensearch.rest.BaseRestHandler.RestChannelConsumer
import org.opensearch.rest.BytesRestResponse
import org.opensearch.rest.RestChannel
import org.opensearch.rest.RestHandler.ReplacedRoute
import org.opensearch.rest.RestHandler.Route
import org.opensearch.rest.RestRequest
import org.opensearch.rest.RestRequest.Method.GET
import org.opensearch.rest.RestRequest.Method.POST
import org.opensearch.rest.RestResponse
import org.opensearch.rest.RestStatus
import org.opensearch.rest.action.RestResponseListener
import org.opensearch.search.builder.SearchSourceBuilder
import java.io.IOException

private val log = LogManager.getLogger(RestSearchMonitorAction::class.java)

/**
 * Rest handlers to search for monitors.
 * TODO: Deprecate API for a set of new APIs that will support this APIs use cases
 */
class RestSearchMonitorAction(
    val settings: Settings,
    clusterService: ClusterService
) : BaseRestHandler() {

    @Volatile private var filterBy = AlertingSettings.FILTER_BY_BACKEND_ROLES.get(settings)

    init {
        clusterService.clusterSettings.addSettingsUpdateConsumer(AlertingSettings.FILTER_BY_BACKEND_ROLES) { filterBy = it }
    }

    override fun getName(): String {
        return "search_monitor_action"
    }

    override fun routes(): List<Route> {
        return listOf()
    }

    override fun replacedRoutes(): MutableList<ReplacedRoute> {
        return mutableListOf(
            // Search for monitors
            ReplacedRoute(
                POST,
                "${AlertingPlugin.MONITOR_BASE_URI}/_search",
                POST,
                "${AlertingPlugin.LEGACY_OPENDISTRO_MONITOR_BASE_URI}/_search"
            ),
            ReplacedRoute(
                GET,
                "${AlertingPlugin.MONITOR_BASE_URI}/_search",
                GET,
                "${AlertingPlugin.LEGACY_OPENDISTRO_MONITOR_BASE_URI}/_search"
            )
        )
    }

    @Throws(IOException::class)
    override fun prepareRequest(request: RestRequest, client: NodeClient): RestChannelConsumer {
        log.debug("${request.method()} ${AlertingPlugin.MONITOR_BASE_URI}/_search")

        val index = request.param("index", SCHEDULED_JOBS_INDEX)
        if (index != SCHEDULED_JOBS_INDEX && index != ALL_ALERT_INDEX_PATTERN) {
            throw IllegalArgumentException("Invalid index name.")
        }

        val searchSourceBuilder = SearchSourceBuilder()
        searchSourceBuilder.parseXContent(request.contentOrSourceParamParser())
        searchSourceBuilder.fetchSource(context(request))

        val searchRequest = SearchRequest()
            .source(searchSourceBuilder)
            .indices(index)

        val searchMonitorRequest = SearchMonitorRequest(searchRequest)
        return RestChannelConsumer { channel ->
            client.execute(SearchMonitorAction.INSTANCE, searchMonitorRequest, searchMonitorResponse(channel))
        }
    }

    private fun searchMonitorResponse(channel: RestChannel): RestResponseListener<SearchResponse> {
        return object : RestResponseListener<SearchResponse>(channel) {
            @Throws(Exception::class)
            override fun buildResponse(response: SearchResponse): RestResponse {
                if (response.isTimedOut) {
                    return BytesRestResponse(RestStatus.REQUEST_TIMEOUT, response.toString())
                }

                // Swallow exception and return response as is
                try {
                    for (hit in response.hits) {
                        XContentType.JSON.xContent().createParser(
                            channel.request().xContentRegistry,
                            LoggingDeprecationHandler.INSTANCE, hit.sourceAsString
                        ).use { hitsParser ->
                            val monitor = ScheduledJob.parse(hitsParser, hit.id, hit.version)
                            val xcb = monitor.toXContent(jsonBuilder(), EMPTY_PARAMS)
                            hit.sourceRef(BytesReference.bytes(xcb))
                        }
                    }
                } catch (e: Exception) {
                    log.info("The monitor parsing failed. Will return response as is.")
                }
                return BytesRestResponse(RestStatus.OK, response.toXContent(channel.newBuilder(), EMPTY_PARAMS))
            }
        }
    }
}<|MERGE_RESOLUTION|>--- conflicted
+++ resolved
@@ -12,11 +12,6 @@
 import org.opensearch.alerting.action.SearchMonitorAction
 import org.opensearch.alerting.action.SearchMonitorRequest
 import org.opensearch.alerting.alerts.AlertIndices.Companion.ALL_ALERT_INDEX_PATTERN
-<<<<<<< HEAD
-import org.opensearch.alerting.core.model.ScheduledJob
-import org.opensearch.alerting.core.model.ScheduledJob.Companion.SCHEDULED_JOBS_INDEX
-=======
->>>>>>> 860d0b78
 import org.opensearch.alerting.settings.AlertingSettings
 import org.opensearch.alerting.util.context
 import org.opensearch.client.node.NodeClient
@@ -27,13 +22,10 @@
 import org.opensearch.common.xcontent.ToXContent.EMPTY_PARAMS
 import org.opensearch.common.xcontent.XContentFactory.jsonBuilder
 import org.opensearch.common.xcontent.XContentType
-<<<<<<< HEAD
-=======
 import org.opensearch.commons.alerting.model.Monitor
 import org.opensearch.commons.alerting.model.ScheduledJob
 import org.opensearch.commons.alerting.model.ScheduledJob.Companion.SCHEDULED_JOBS_INDEX
 import org.opensearch.index.query.QueryBuilders
->>>>>>> 860d0b78
 import org.opensearch.rest.BaseRestHandler
 import org.opensearch.rest.BaseRestHandler.RestChannelConsumer
 import org.opensearch.rest.BytesRestResponse
@@ -105,6 +97,14 @@
         searchSourceBuilder.parseXContent(request.contentOrSourceParamParser())
         searchSourceBuilder.fetchSource(context(request))
 
+        val queryBuilder = QueryBuilders.boolQuery().must(searchSourceBuilder.query())
+        if (index == SCHEDULED_JOBS_INDEX) {
+            queryBuilder.filter(QueryBuilders.existsQuery(Monitor.MONITOR_TYPE))
+        }
+
+        searchSourceBuilder.query(queryBuilder)
+            .seqNoAndPrimaryTerm(true)
+            .version(true)
         val searchRequest = SearchRequest()
             .source(searchSourceBuilder)
             .indices(index)
