--- conflicted
+++ resolved
@@ -7,19 +7,7 @@
 import org.apache.logging.log4j.LogManager
 import org.opensearch.action.support.WriteRequest
 import org.opensearch.alerting.AlertingPlugin
-<<<<<<< HEAD
-import org.opensearch.alerting.action.IndexMonitorAction
-import org.opensearch.alerting.action.IndexMonitorRequest
-import org.opensearch.alerting.action.IndexMonitorResponse
 import org.opensearch.alerting.alerts.AlertIndices
-import org.opensearch.alerting.core.model.ScheduledJob
-import org.opensearch.alerting.model.BucketLevelTrigger
-import org.opensearch.alerting.model.DocumentLevelTrigger
-import org.opensearch.alerting.model.Monitor
-import org.opensearch.alerting.model.QueryLevelTrigger
-=======
-import org.opensearch.alerting.alerts.AlertIndices
->>>>>>> 860d0b78
 import org.opensearch.alerting.util.IF_PRIMARY_TERM
 import org.opensearch.alerting.util.IF_SEQ_NO
 import org.opensearch.alerting.util.REFRESH
@@ -97,10 +85,6 @@
         ensureExpectedToken(Token.START_OBJECT, xcp.nextToken(), xcp)
         val monitor = Monitor.parse(xcp, id).copy(lastUpdateTime = Instant.now())
         validateDataSources(monitor)
-<<<<<<< HEAD
-        validateOwner(monitor.owner)
-=======
->>>>>>> 860d0b78
         val monitorType = monitor.monitorType
         val triggers = monitor.triggers
         when (monitorType) {
@@ -152,24 +136,6 @@
         }
     }
 
-    private fun validateOwner(owner: String?) {
-        if (owner != "alerting") {
-            throw IllegalArgumentException("Invalid owner field")
-        }
-    }
-
-    private fun validateDataSources(monitor: Monitor) { // Data Sources will currently be supported only at transport layer.
-        if (monitor.dataSources != null) {
-            if (
-                monitor.dataSources.queryIndex != ScheduledJob.DOC_LEVEL_QUERIES_INDEX ||
-                monitor.dataSources.findingsIndex != AlertIndices.FINDING_HISTORY_WRITE_INDEX ||
-                monitor.dataSources.alertsIndex != AlertIndices.ALERT_INDEX
-            ) {
-                throw IllegalArgumentException("Custom Data Sources are not allowed.")
-            }
-        }
-    }
-
     private fun indexMonitorResponse(channel: RestChannel, restMethod: RestRequest.Method):
         RestResponseListener<IndexMonitorResponse> {
         return object : RestResponseListener<IndexMonitorResponse>(channel) {
