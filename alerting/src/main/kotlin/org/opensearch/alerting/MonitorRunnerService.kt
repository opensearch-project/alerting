--- conflicted
+++ resolved
@@ -367,7 +367,7 @@
                         logger.debug("lock ${lock!!.lockId} acquired")
                         logger.debug(
                             "PERF_DEBUG: executing ${job.monitorType} ${job.id} on node " +
-                                monitorCtx.clusterService!!.state().nodes().localNode.id
+                                    monitorCtx.clusterService!!.state().nodes().localNode.id
                         )
                         val executeMonitorRequest = ExecuteMonitorRequest(
                             false,
@@ -435,37 +435,11 @@
         }
         val monitor = job as Monitor
         val executionId = "${monitor.id}_${LocalDateTime.now(ZoneOffset.UTC)}_${UUID.randomUUID()}"
-<<<<<<< HEAD
 
         if (monitor.isMonitorOfStandardType()) {
             logger.info(
                 "Executing scheduled monitor - id: ${monitor.id}, type: ${monitor.monitorType}, periodStart: $periodStart, " +
-                    "periodEnd: $periodEnd, dryrun: $dryrun, executionId: $executionId"
-=======
-        logger.info(
-            "Executing scheduled monitor - id: ${monitor.id}, type: ${monitor.monitorType}, periodStart: $periodStart, " +
-                "periodEnd: $periodEnd, dryrun: $dryrun, executionId: $executionId"
-        )
-        val runResult = if (monitor.isBucketLevelMonitor()) {
-            BucketLevelMonitorRunner.runMonitor(
-                monitor,
-                monitorCtx,
-                periodStart,
-                periodEnd,
-                dryrun,
-                executionId = executionId,
-                transportService = transportService
-            )
-        } else if (monitor.isDocLevelMonitor()) {
-            DocumentLevelMonitorRunner().runMonitor(
-                monitor,
-                monitorCtx,
-                periodStart,
-                periodEnd,
-                dryrun,
-                executionId = executionId,
-                transportService = transportService
->>>>>>> 0b2dc763
+                        "periodEnd: $periodEnd, dryrun: $dryrun, executionId: $executionId"
             )
             val runResult = if (monitor.isBucketLevelMonitor()) {
                 BucketLevelMonitorRunner.runMonitor(
