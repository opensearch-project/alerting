--- conflicted
+++ resolved
@@ -153,7 +153,8 @@
             monitorCtx.maxActionableAlertCount = it
         }
 
-<<<<<<< HEAD
+        monitorCtx.indexTimeout = INDEX_TIMEOUT.get(monitorCtx.settings)
+
         monitorCtx.maxActionsAcrossTriggers =
             min(MAX_ACTIONS_ACROSS_TRIGGERS.get(monitorCtx.settings), TOTAL_MAX_ACTIONS_ACROSS_TRIGGERS.get(monitorCtx.settings))
         monitorCtx.totalMaxActionsAcrossTriggers = TOTAL_MAX_ACTIONS_ACROSS_TRIGGERS.get(monitorCtx.settings)
@@ -180,9 +181,6 @@
             monitorCtx.maxActionsAcrossTriggers = maxActions
             monitorCtx.totalMaxActionsAcrossTriggers = totalMaxActions
         }
-=======
-        monitorCtx.indexTimeout = INDEX_TIMEOUT.get(monitorCtx.settings)
->>>>>>> 3c465495
 
         return this
     }
