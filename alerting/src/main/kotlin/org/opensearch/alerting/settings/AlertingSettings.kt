--- conflicted
+++ resolved
@@ -18,11 +18,6 @@
 class AlertingSettings {
 
     companion object {
-<<<<<<< HEAD
-        const val MONITOR_MAX_INPUTS = 1
-        const val MONITOR_MAX_TRIGGERS = 10
-=======
->>>>>>> f4a35094
         const val DEFAULT_MAX_ACTIONABLE_ALERT_COUNT = 50L
         const val UNBOUNDED_ACTIONS_FOR_TRIGGERS = -1
         const val DEFAULT_TOTAL_MAX_ACTIONS_PER_TRIGGER = UNBOUNDED_ACTIONS_FOR_TRIGGERS
@@ -203,8 +198,9 @@
             override fun validate(value: Int) {}
 
             override fun validate(value: Int, settings: Map<Setting<*>, Any>) {
-                if (MonitorRunnerService.monitorCtx.totalMaxActionsAcrossTriggers == UNBOUNDED_ACTIONS_FOR_TRIGGERS
-                        || MonitorRunnerService.monitorCtx.maxActionsPerTrigger == UNBOUNDED_ACTIONS_FOR_TRIGGERS)
+                if (MonitorRunnerService.monitorCtx.totalMaxActionsAcrossTriggers == UNBOUNDED_ACTIONS_FOR_TRIGGERS ||
+                    MonitorRunnerService.monitorCtx.maxActionsPerTrigger == UNBOUNDED_ACTIONS_FOR_TRIGGERS
+                )
                     return
 
                 if (value > MonitorRunnerService.monitorCtx.totalMaxActionsAcrossTriggers)
