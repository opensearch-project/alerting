--- conflicted
+++ resolved
@@ -17,11 +17,8 @@
 import org.opensearch.alerting.opensearchapi.suspendUntil
 import org.opensearch.alerting.settings.AlertingSettings
 import org.opensearch.alerting.util.AggregationQueryRewriter
-<<<<<<< HEAD
+import org.opensearch.alerting.util.CrossClusterMonitorUtils
 import org.opensearch.alerting.util.IndexUtils
-=======
-import org.opensearch.alerting.util.CrossClusterMonitorUtils
->>>>>>> 5b3e1a27
 import org.opensearch.alerting.util.addUserBackendRolesFilter
 import org.opensearch.alerting.util.clusterMetricsMonitorHelpers.executeTransportAction
 import org.opensearch.alerting.util.clusterMetricsMonitorHelpers.toMap
@@ -29,6 +26,7 @@
 import org.opensearch.alerting.util.use
 import org.opensearch.alerting.workflow.WorkflowRunContext
 import org.opensearch.client.Client
+import org.opensearch.cluster.routing.Preference
 import org.opensearch.cluster.service.ClusterService
 import org.opensearch.common.io.stream.BytesStreamOutput
 import org.opensearch.common.settings.Settings
@@ -113,12 +111,9 @@
 
                         val indexes = CrossClusterMonitorUtils.parseIndexesForRemoteSearch(input.indices, clusterService)
                         val searchRequest = SearchRequest()
-<<<<<<< HEAD
-                            .indices(*resolveIndices(monitor, input.indices).toTypedArray())
-=======
                             .indices(*indexes.toTypedArray())
                             .preference(Preference.PRIMARY_FIRST.type())
->>>>>>> 5b3e1a27
+                            .indices(*resolveIndices(monitor, input.indices).toTypedArray())
                         XContentType.JSON.xContent().createParser(xContentRegistry, LoggingDeprecationHandler.INSTANCE, searchSource).use {
                             searchRequest.source(SearchSourceBuilder.fromXContent(it))
                         }
