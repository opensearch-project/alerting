package org.opensearch.alerting

<<<<<<< HEAD
import kotlinx.coroutines.CoroutineScope
import kotlinx.coroutines.Dispatchers
import kotlinx.coroutines.Job
import kotlinx.coroutines.SupervisorJob
import kotlinx.coroutines.launch
import kotlinx.coroutines.runBlocking
import kotlinx.coroutines.withContext
import org.apache.logging.log4j.LogManager
import org.opensearch.action.admin.indices.alias.get.GetAliasesRequest
import org.opensearch.action.bulk.BackoffPolicy
import org.opensearch.action.index.IndexRequest
import org.opensearch.action.search.SearchRequest
import org.opensearch.action.search.SearchResponse
import org.opensearch.action.support.WriteRequest
import org.opensearch.alerting.alerts.AlertIndices
import org.opensearch.alerting.alerts.moveAlerts
import org.opensearch.alerting.core.JobRunner
import org.opensearch.alerting.core.model.ScheduledJob
import org.opensearch.alerting.elasticapi.InjectorContextElement
import org.opensearch.alerting.elasticapi.retry
import org.opensearch.alerting.elasticapi.string
=======
>>>>>>> bc03933b
import org.opensearch.alerting.model.ActionRunResult
import org.opensearch.alerting.model.Monitor
import org.opensearch.alerting.model.MonitorRunResult
import org.opensearch.alerting.model.action.Action
<<<<<<< HEAD
import org.opensearch.alerting.model.action.Action.Companion.MESSAGE
import org.opensearch.alerting.model.action.Action.Companion.MESSAGE_ID
import org.opensearch.alerting.model.action.Action.Companion.SUBJECT
import org.opensearch.alerting.model.action.ActionExecutionScope
import org.opensearch.alerting.model.action.AlertCategory
import org.opensearch.alerting.model.action.PerAlertActionScope
import org.opensearch.alerting.model.action.PerExecutionActionScope
import org.opensearch.alerting.model.destination.DestinationContextFactory
import org.opensearch.alerting.model.docLevelInput.DocLevelMonitorInput
import org.opensearch.alerting.model.docLevelInput.DocLevelMonitorInput.Companion.ALIAS_INDICES_FIELD
import org.opensearch.alerting.model.docLevelInput.DocLevelQuery
import org.opensearch.alerting.script.BucketLevelTriggerExecutionContext
import org.opensearch.alerting.script.DocumentLevelTriggerExecutionContext
import org.opensearch.alerting.script.QueryLevelTriggerExecutionContext
import org.opensearch.alerting.script.TriggerExecutionContext
import org.opensearch.alerting.settings.AlertingSettings.Companion.ALERT_BACKOFF_COUNT
import org.opensearch.alerting.settings.AlertingSettings.Companion.ALERT_BACKOFF_MILLIS
import org.opensearch.alerting.settings.AlertingSettings.Companion.DEFAULT_MAX_ACTIONABLE_ALERT_COUNT
import org.opensearch.alerting.settings.AlertingSettings.Companion.MAX_ACTIONABLE_ALERT_COUNT
import org.opensearch.alerting.settings.AlertingSettings.Companion.MOVE_ALERTS_BACKOFF_COUNT
import org.opensearch.alerting.settings.AlertingSettings.Companion.MOVE_ALERTS_BACKOFF_MILLIS
import org.opensearch.alerting.settings.DestinationSettings
import org.opensearch.alerting.settings.DestinationSettings.Companion.ALLOW_LIST
import org.opensearch.alerting.settings.DestinationSettings.Companion.ALLOW_LIST_NONE
import org.opensearch.alerting.settings.DestinationSettings.Companion.HOST_DENY_LIST
import org.opensearch.alerting.settings.DestinationSettings.Companion.loadDestinationSettings
import org.opensearch.alerting.settings.LegacyOpenDistroDestinationSettings.Companion.HOST_DENY_LIST_NONE
import org.opensearch.alerting.util.getActionExecutionPolicy
import org.opensearch.alerting.util.getBucketKeysHash
import org.opensearch.alerting.util.getCombinedTriggerRunResult
import org.opensearch.alerting.util.isADMonitor
import org.opensearch.alerting.util.isAllowed
import org.opensearch.alerting.util.updateMonitor
import org.opensearch.client.Client
import org.opensearch.cluster.metadata.AliasMetadata
import org.opensearch.cluster.routing.ShardRouting
import org.opensearch.cluster.service.ClusterService
import org.opensearch.common.Strings
import org.opensearch.common.component.AbstractLifecycleComponent
import org.opensearch.common.settings.Settings
import org.opensearch.common.xcontent.NamedXContentRegistry
import org.opensearch.common.xcontent.ToXContent
import org.opensearch.common.xcontent.XContentBuilder
import org.opensearch.common.xcontent.XContentType
import org.opensearch.index.query.BoolQueryBuilder
import org.opensearch.index.query.QueryBuilders
import org.opensearch.rest.RestStatus
import org.opensearch.script.Script
import org.opensearch.script.ScriptService
import org.opensearch.script.TemplateScript
import org.opensearch.search.SearchHits
import org.opensearch.search.builder.SearchSourceBuilder
import org.opensearch.search.sort.SortOrder
import org.opensearch.threadpool.ThreadPool
import java.io.IOException
import java.time.Instant
import java.util.UUID
import kotlin.collections.HashMap
import kotlin.coroutines.CoroutineContext

object MonitorRunner : JobRunner, CoroutineScope, AbstractLifecycleComponent() {

    private val logger = LogManager.getLogger(javaClass)

    private lateinit var clusterService: ClusterService
    private lateinit var client: Client
    private lateinit var xContentRegistry: NamedXContentRegistry
    private lateinit var scriptService: ScriptService
    private lateinit var settings: Settings
    private lateinit var threadPool: ThreadPool
    private lateinit var alertIndices: AlertIndices
    private lateinit var inputService: InputService
    private lateinit var triggerService: TriggerService
    private lateinit var alertService: AlertService

    @Volatile private lateinit var retryPolicy: BackoffPolicy
    @Volatile private lateinit var moveAlertsRetryPolicy: BackoffPolicy

    @Volatile private var allowList = ALLOW_LIST_NONE
    @Volatile private var hostDenyList = HOST_DENY_LIST_NONE

    @Volatile private lateinit var destinationSettings: Map<String, DestinationSettings.Companion.SecureDestinationSettings>
    @Volatile private lateinit var destinationContextFactory: DestinationContextFactory

    @Volatile private var maxActionableAlertCount = DEFAULT_MAX_ACTIONABLE_ALERT_COUNT

    private lateinit var runnerSupervisor: Job
    override val coroutineContext: CoroutineContext
        get() = Dispatchers.Default + runnerSupervisor

    fun registerClusterService(clusterService: ClusterService): MonitorRunner {
        this.clusterService = clusterService
        return this
    }

    fun registerClient(client: Client): MonitorRunner {
        this.client = client
        return this
    }

    fun registerNamedXContentRegistry(xContentRegistry: NamedXContentRegistry): MonitorRunner {
        this.xContentRegistry = xContentRegistry
        return this
    }

    fun registerScriptService(scriptService: ScriptService): MonitorRunner {
        this.scriptService = scriptService
        return this
    }

    fun registerSettings(settings: Settings): MonitorRunner {
        this.settings = settings
        return this
    }

    fun registerThreadPool(threadPool: ThreadPool): MonitorRunner {
        this.threadPool = threadPool
        return this
    }

    fun registerAlertIndices(alertIndices: AlertIndices): MonitorRunner {
        this.alertIndices = alertIndices
        return this
    }

    fun registerInputService(inputService: InputService): MonitorRunner {
        this.inputService = inputService
        return this
    }

    fun registerTriggerService(triggerService: TriggerService): MonitorRunner {
        this.triggerService = triggerService
        return this
    }

    fun registerAlertService(alertService: AlertService): MonitorRunner {
        this.alertService = alertService
        return this
    }

    // Must be called after registerClusterService and registerSettings in AlertingPlugin
    fun registerConsumers(): MonitorRunner {
        retryPolicy = BackoffPolicy.constantBackoff(ALERT_BACKOFF_MILLIS.get(settings), ALERT_BACKOFF_COUNT.get(settings))
        clusterService.clusterSettings.addSettingsUpdateConsumer(ALERT_BACKOFF_MILLIS, ALERT_BACKOFF_COUNT) { millis, count ->
            retryPolicy = BackoffPolicy.constantBackoff(millis, count)
        }

        moveAlertsRetryPolicy =
            BackoffPolicy.exponentialBackoff(MOVE_ALERTS_BACKOFF_MILLIS.get(settings), MOVE_ALERTS_BACKOFF_COUNT.get(settings))
        clusterService.clusterSettings.addSettingsUpdateConsumer(MOVE_ALERTS_BACKOFF_MILLIS, MOVE_ALERTS_BACKOFF_COUNT) { millis, count ->
            moveAlertsRetryPolicy = BackoffPolicy.exponentialBackoff(millis, count)
        }

        allowList = ALLOW_LIST.get(settings)
        clusterService.clusterSettings.addSettingsUpdateConsumer(ALLOW_LIST) {
            allowList = it
        }

        // Host deny list is not a dynamic setting so no consumer is registered but the variable is set here
        hostDenyList = HOST_DENY_LIST.get(settings)

        maxActionableAlertCount = MAX_ACTIONABLE_ALERT_COUNT.get(settings)
        clusterService.clusterSettings.addSettingsUpdateConsumer(MAX_ACTIONABLE_ALERT_COUNT) {
            maxActionableAlertCount = it
        }

        return this
    }

    // To be safe, call this last as it depends on a number of other components being registered beforehand (client, settings, etc.)
    fun registerDestinationSettings(): MonitorRunner {
        destinationSettings = loadDestinationSettings(settings)
        destinationContextFactory = DestinationContextFactory(client, xContentRegistry, destinationSettings)
        return this
    }

    // Updates destination settings when the reload API is called so that new keystore values are visible
    fun reloadDestinationSettings(settings: Settings) {
        destinationSettings = loadDestinationSettings(settings)

        // Update destinationContextFactory as well since destinationSettings has been updated
        destinationContextFactory.updateDestinationSettings(destinationSettings)
    }

    override fun doStart() {
        runnerSupervisor = SupervisorJob()
    }

    override fun doStop() {
        runnerSupervisor.cancel()
    }

    override fun doClose() { }

    override fun postIndex(job: ScheduledJob) {
        if (job !is Monitor) {
            throw IllegalArgumentException("Invalid job type")
        }

        launch {
            try {
                moveAlertsRetryPolicy.retry(logger) {
                    if (alertIndices.isInitialized()) {
                        moveAlerts(client, job.id, job)
                    }
                }
            } catch (e: Exception) {
                logger.error("Failed to move active alerts for monitor [${job.id}].", e)
            }
        }
    }

    override fun postDelete(jobId: String) {
        launch {
            try {
                moveAlertsRetryPolicy.retry(logger) {
                    if (alertIndices.isInitialized()) {
                        moveAlerts(client, jobId, null)
                    }
                }
            } catch (e: Exception) {
                logger.error("Failed to move active alerts for monitor [$jobId].", e)
            }
        }
    }

    override fun runJob(job: ScheduledJob, periodStart: Instant, periodEnd: Instant) {
        if (job !is Monitor) {
            throw IllegalArgumentException("Invalid job type")
        }

        launch {
            when (job.monitorType) {
                Monitor.MonitorType.BUCKET_LEVEL_MONITOR ->
                    runBucketLevelMonitor(job, periodStart, periodEnd)
                Monitor.MonitorType.DOC_LEVEL_MONITOR ->
                    runDocLevelMonitor(job, periodStart, periodEnd)
                else ->
                    runQueryLevelMonitor(job, periodStart, periodEnd)
            }
        }
    }

    suspend fun runQueryLevelMonitor(monitor: Monitor, periodStart: Instant, periodEnd: Instant, dryrun: Boolean = false):
        MonitorRunResult<QueryLevelTriggerRunResult> {
        val roles = getRolesForMonitor(monitor)
        logger.debug("Running monitor: ${monitor.name} with roles: $roles Thread: ${Thread.currentThread().name}")

        if (periodStart == periodEnd) {
            logger.warn("Start and end time are the same: $periodStart. This monitor will probably only run once.")
        }

        var monitorResult = MonitorRunResult<QueryLevelTriggerRunResult>(monitor.name, periodStart, periodEnd)
        val currentAlerts = try {
            alertIndices.createOrUpdateAlertIndex()
            alertIndices.createOrUpdateInitialHistoryIndex()
            alertService.loadCurrentAlertsForQueryLevelMonitor(monitor)
        } catch (e: Exception) {
            // We can't save ERROR alerts to the index here as we don't know if there are existing ACTIVE alerts
            val id = if (monitor.id.trim().isEmpty()) "_na_" else monitor.id
            logger.error("Error loading alerts for monitor: $id", e)
            return monitorResult.copy(error = e)
        }
        if (!isADMonitor(monitor)) {
            runBlocking(InjectorContextElement(monitor.id, settings, threadPool.threadContext, roles)) {
                monitorResult = monitorResult.copy(inputResults = inputService.collectInputResults(monitor, periodStart, periodEnd))
            }
        } else {
            monitorResult = monitorResult.copy(inputResults = inputService.collectInputResultsForADMonitor(monitor, periodStart, periodEnd))
        }

        val updatedAlerts = mutableListOf<Alert>()
        val triggerResults = mutableMapOf<String, QueryLevelTriggerRunResult>()
        for (trigger in monitor.triggers) {
            val currentAlert = currentAlerts[trigger]
            val triggerCtx = QueryLevelTriggerExecutionContext(monitor, trigger as QueryLevelTrigger, monitorResult, currentAlert)
            val triggerResult = triggerService.runQueryLevelTrigger(monitor, trigger, triggerCtx)
            triggerResults[trigger.id] = triggerResult

            if (triggerService.isQueryLevelTriggerActionable(triggerCtx, triggerResult)) {
                val actionCtx = triggerCtx.copy(error = monitorResult.error ?: triggerResult.error)
                for (action in trigger.actions) {
                    triggerResult.actionResults[action.id] = runAction(action, actionCtx, dryrun)
                }
            }

            val updatedAlert = alertService.composeQueryLevelAlert(
                triggerCtx, triggerResult,
                monitorResult.alertError() ?: triggerResult.alertError()
            )
            if (updatedAlert != null) updatedAlerts += updatedAlert
        }

        // Don't save alerts if this is a test monitor
        if (!dryrun && monitor.id != Monitor.NO_ID) {
            alertService.saveAlerts(updatedAlerts, retryPolicy)
        }
        return monitorResult.copy(triggerResults = triggerResults)
    }

    // TODO: This method has grown very large with all the business logic that has been added.
    //  Revisit this during refactoring and break it down to be more manageable.
    suspend fun runBucketLevelMonitor(
        monitor: Monitor,
        periodStart: Instant,
        periodEnd: Instant,
        dryrun: Boolean = false
    ): MonitorRunResult<BucketLevelTriggerRunResult> {
        val roles = getRolesForMonitor(monitor)
        logger.debug("Running monitor: ${monitor.name} with roles: $roles Thread: ${Thread.currentThread().name}")

        if (periodStart == periodEnd) {
            logger.warn("Start and end time are the same: $periodStart. This monitor will probably only run once.")
        }

        var monitorResult = MonitorRunResult<BucketLevelTriggerRunResult>(monitor.name, periodStart, periodEnd)
        val currentAlerts = try {
            alertIndices.createOrUpdateAlertIndex()
            alertIndices.createOrUpdateInitialHistoryIndex()
            alertService.loadCurrentAlertsForBucketLevelMonitor(monitor)
        } catch (e: Exception) {
            // We can't save ERROR alerts to the index here as we don't know if there are existing ACTIVE alerts
            val id = if (monitor.id.trim().isEmpty()) "_na_" else monitor.id
            logger.error("Error loading alerts for monitor: $id", e)
            return monitorResult.copy(error = e)
        }

        /*
         * Since the aggregation query can consist of multiple pages, each iteration of the do-while loop only has partial results
         * from the runBucketLevelTrigger results whereas the currentAlerts has a complete view of existing Alerts. This means that
         * it can be confirmed if an Alert is new or de-duped local to the do-while loop if a key appears or doesn't appear in
         * the currentAlerts. However, it cannot be guaranteed that an existing Alert is COMPLETED until all pages have been
         * iterated over (since a bucket that did not appear in one page of the aggregation results, could appear in a later page).
         *
         * To solve for this, the currentAlerts will be acting as a list of "potentially completed alerts" throughout the execution.
         * When categorizing the Alerts in each iteration, de-duped Alerts will be removed from the currentAlerts map
         * (for the Trigger being executed) and the Alerts left in currentAlerts after all pages have been iterated through can
         * be marked as COMPLETED since they were never de-duped.
         *
         * Meanwhile, the nextAlerts map will contain Alerts that will exist at the end of this Monitor execution. It is a compilation
         * across Triggers because in the case of executing actions at a PER_EXECUTION frequency, all the Alerts are needed before executing
         * Actions which can only be done once all of the aggregation results (and Triggers given the pagination logic) have been evaluated.
         */
        val triggerResults = mutableMapOf<String, BucketLevelTriggerRunResult>()
        val triggerContexts = mutableMapOf<String, BucketLevelTriggerExecutionContext>()
        val nextAlerts = mutableMapOf<String, MutableMap<AlertCategory, MutableList<Alert>>>()
        var firstIteration = true
        var firstPageOfInputResults = InputRunResults(listOf(), null)
        do {
            // TODO: Since a composite aggregation is being used for the input query, the total bucket count cannot be determined.
            //  If a setting is imposed that limits buckets that can be processed for Bucket-Level Monitors, we'd need to iterate over
            //  the buckets until we hit that threshold. In that case, we'd want to exit the execution without creating any alerts since the
            //  buckets we iterate over before hitting the limit is not deterministic. Is there a better way to fail faster in this case?
            runBlocking(InjectorContextElement(monitor.id, settings, threadPool.threadContext, roles)) {
                // Storing the first page of results in the case of pagination input results to prevent empty results
                // in the final output of monitorResult which occurs when all pages have been exhausted.
                // If it's favorable to return the last page, will need to check how to accomplish that with multiple aggregation paths
                // with different page counts.
                val inputResults = inputService.collectInputResults(monitor, periodStart, periodEnd, monitorResult.inputResults)
                if (firstIteration) {
                    firstPageOfInputResults = inputResults
                    firstIteration = false
                }
                monitorResult = monitorResult.copy(inputResults = inputResults)
            }

            for (trigger in monitor.triggers) {
                // The currentAlerts map is formed by iterating over the Monitor's Triggers as keys so null should not be returned here
                val currentAlertsForTrigger = currentAlerts[trigger]!!
                val triggerCtx = BucketLevelTriggerExecutionContext(monitor, trigger as BucketLevelTrigger, monitorResult)
                triggerContexts[trigger.id] = triggerCtx
                val triggerResult = triggerService.runBucketLevelTrigger(monitor, trigger, triggerCtx)
                triggerResults[trigger.id] = triggerResult.getCombinedTriggerRunResult(triggerResults[trigger.id])

                /*
                 * If an error was encountered when running the trigger, it means that something went wrong when parsing the input results
                 * for the filtered buckets returned from the pipeline bucket selector injected into the input query.
                 *
                 * In this case, the returned aggregation result buckets are empty so the categorization of the Alerts that happens below
                 * should be skipped/invalidated since comparing the current Alerts to an empty result will lead the execution to believe
                 * that all Alerts have been COMPLETED. Not doing so would mean it would not be possible to propagate the error into the
                 * existing Alerts in a way the user can easily view them since they will have all been moved to the history index.
                 */
                if (triggerResults[trigger.id]?.error != null) continue

                // TODO: Should triggerResult's aggregationResultBucket be a list? If not, getCategorizedAlertsForBucketLevelMonitor can
                //  be refactored to use a map instead
                val categorizedAlerts = alertService.getCategorizedAlertsForBucketLevelMonitor(
                    monitor, trigger, currentAlertsForTrigger, triggerResult.aggregationResultBuckets.values.toList()
                ).toMutableMap()
                val dedupedAlerts = categorizedAlerts.getOrDefault(AlertCategory.DEDUPED, emptyList())
                var newAlerts = categorizedAlerts.getOrDefault(AlertCategory.NEW, emptyList())

                /*
                 * Index de-duped and new Alerts here (if it's not a test Monitor) so they are available at the time the Actions are executed.
                 *
                 * The new Alerts have to be returned and saved back with their indexed doc ID to prevent duplicate documents
                 * when the Alerts are updated again after Action execution.
                 *
                 * Note: Index operations can fail for various reasons (such as write blocks on cluster), in such a case, the Actions
                 * will still execute with the Alert information in the ctx but the Alerts may not be visible.
                 */
                if (!dryrun && monitor.id != Monitor.NO_ID) {
                    alertService.saveAlerts(dedupedAlerts, retryPolicy, allowUpdatingAcknowledgedAlert = true)
                    newAlerts = alertService.saveNewAlerts(newAlerts, retryPolicy)
                }

                // Store deduped and new Alerts to accumulate across pages
                if (!nextAlerts.containsKey(trigger.id)) {
                    nextAlerts[trigger.id] = mutableMapOf(
                        AlertCategory.DEDUPED to mutableListOf(),
                        AlertCategory.NEW to mutableListOf(),
                        AlertCategory.COMPLETED to mutableListOf()
                    )
                }
                nextAlerts[trigger.id]?.get(AlertCategory.DEDUPED)?.addAll(dedupedAlerts)
                nextAlerts[trigger.id]?.get(AlertCategory.NEW)?.addAll(newAlerts)
            }
        } while (monitorResult.inputResults.afterKeysPresent())

        // The completed Alerts are whatever are left in the currentAlerts.
        // However, this operation will only be done if there was no trigger error, since otherwise the nextAlerts were not collected
        // in favor of just using the currentAlerts as-is.
        currentAlerts.forEach { (trigger, keysToAlertsMap) ->
            if (triggerResults[trigger.id]?.error == null)
                nextAlerts[trigger.id]?.get(AlertCategory.COMPLETED)?.addAll(alertService.convertToCompletedAlerts(keysToAlertsMap))
        }

        for (trigger in monitor.triggers) {
            val alertsToUpdate = mutableSetOf<Alert>()
            val completedAlertsToUpdate = mutableSetOf<Alert>()
            // Filter ACKNOWLEDGED Alerts from the deduped list so they do not have Actions executed for them.
            // New Alerts are ignored since they cannot be acknowledged yet.
            val dedupedAlerts = nextAlerts[trigger.id]?.get(AlertCategory.DEDUPED)
                ?.filterNot { it.state == Alert.State.ACKNOWLEDGED }?.toMutableList()
                ?: mutableListOf()
            // Update nextAlerts so the filtered DEDUPED Alerts are reflected for PER_ALERT Action execution
            nextAlerts[trigger.id]?.set(AlertCategory.DEDUPED, dedupedAlerts)
            val newAlerts = nextAlerts[trigger.id]?.get(AlertCategory.NEW) ?: mutableListOf()
            val completedAlerts = nextAlerts[trigger.id]?.get(AlertCategory.COMPLETED) ?: mutableListOf()

            // Adding all the COMPLETED Alerts to a separate set and removing them if they get added
            // to alertsToUpdate to ensure the Alert doc is updated at the end in either case
            completedAlertsToUpdate.addAll(completedAlerts)

            // All trigger contexts and results should be available at this point since all triggers were evaluated in the main do-while loop
            val triggerCtx = triggerContexts[trigger.id]!!
            val triggerResult = triggerResults[trigger.id]!!
            val monitorOrTriggerError = monitorResult.error ?: triggerResult.error
            val shouldDefaultToPerExecution = defaultToPerExecutionAction(
                monitorId = monitor.id,
                triggerId = trigger.id,
                totalActionableAlertCount = dedupedAlerts.size + newAlerts.size + completedAlerts.size,
                monitorOrTriggerError = monitorOrTriggerError
            )
            for (action in trigger.actions) {
                // ActionExecutionPolicy should not be null for Bucket-Level Monitors since it has a default config when not set explicitly
                val actionExecutionScope = action.getActionExecutionPolicy(monitor)!!.actionExecutionScope
                if (actionExecutionScope is PerAlertActionScope && !shouldDefaultToPerExecution) {
                    for (alertCategory in actionExecutionScope.actionableAlerts) {
                        val alertsToExecuteActionsFor = nextAlerts[trigger.id]?.get(alertCategory) ?: mutableListOf()
                        for (alert in alertsToExecuteActionsFor) {
                            val actionCtx = getActionContextForAlertCategory(
                                alertCategory, alert, triggerCtx, monitorOrTriggerError
                            )
                            // AggregationResultBucket should not be null here
                            val alertBucketKeysHash = alert.aggregationResultBucket!!.getBucketKeysHash()
                            if (!triggerResult.actionResultsMap.containsKey(alertBucketKeysHash)) {
                                triggerResult.actionResultsMap[alertBucketKeysHash] = mutableMapOf()
                            }

                            // Keeping the throttled response separate from runAction for now since
                            // throttling is not supported for PER_EXECUTION
                            val actionResult = if (isActionActionable(action, alert)) {
                                runAction(action, actionCtx, dryrun)
                            } else {
                                ActionRunResult(action.id, action.name, mapOf(), true, null, null)
                            }

                            triggerResult.actionResultsMap[alertBucketKeysHash]?.set(action.id, actionResult)
                            alertsToUpdate.add(alert)
                            // Remove the alert from completedAlertsToUpdate in case it is present there since
                            // its update will be handled in the alertsToUpdate batch
                            completedAlertsToUpdate.remove(alert)
                        }
                    }
                } else if (actionExecutionScope is PerExecutionActionScope || shouldDefaultToPerExecution) {
                    // If all categories of Alerts are empty, there is nothing to message on and we can skip the Action.
                    // If the error is not null, this is disregarded and the Action is executed anyway so the user can be notified.
                    if (monitorOrTriggerError == null && dedupedAlerts.isEmpty() && newAlerts.isEmpty() && completedAlerts.isEmpty())
                        continue

                    val actionCtx = triggerCtx.copy(
                        dedupedAlerts = dedupedAlerts,
                        newAlerts = newAlerts,
                        completedAlerts = completedAlerts,
                        error = monitorResult.error ?: triggerResult.error
                    )
                    val actionResult = runAction(action, actionCtx, dryrun)
                    // If there was an error during trigger execution then the Alerts to be updated are the current Alerts since the state
                    // was not changed. Otherwise, the Alerts to be updated are the sum of the deduped, new and completed Alerts.
                    val alertsToIterate = if (monitorOrTriggerError == null) {
                        (dedupedAlerts + newAlerts + completedAlerts)
                    } else currentAlerts[trigger]?.map { it.value } ?: listOf()
                    // Save the Action run result for every Alert
                    for (alert in alertsToIterate) {
                        val alertBucketKeysHash = alert.aggregationResultBucket!!.getBucketKeysHash()
                        if (!triggerResult.actionResultsMap.containsKey(alertBucketKeysHash)) {
                            triggerResult.actionResultsMap[alertBucketKeysHash] = mutableMapOf()
                        }
                        triggerResult.actionResultsMap[alertBucketKeysHash]?.set(action.id, actionResult)
                        alertsToUpdate.add(alert)
                        // Remove the alert from completedAlertsToUpdate in case it is present there since
                        // its update will be handled in the alertsToUpdate batch
                        completedAlertsToUpdate.remove(alert)
                    }
                }
            }

            // Alerts are only added to alertsToUpdate after Action execution meaning the action results for it should be present
            // in the actionResultsMap but returning a default value when accessing the map to be safe.
            val updatedAlerts = alertsToUpdate.map { alert ->
                val bucketKeysHash = alert.aggregationResultBucket!!.getBucketKeysHash()
                val actionResults = triggerResult.actionResultsMap.getOrDefault(bucketKeysHash, emptyMap<String, ActionRunResult>())
                alertService.updateActionResultsForBucketLevelAlert(
                    alert.copy(lastNotificationTime = currentTime()),
                    actionResults,
                    // TODO: Update BucketLevelTriggerRunResult.alertError() to retrieve error based on the first failed Action
                    monitorResult.alertError() ?: triggerResult.alertError()
                )
            }

            // Update Alerts with action execution results (if it's not a test Monitor).
            // ACKNOWLEDGED Alerts should not be saved here since actions are not executed for them.
            if (!dryrun && monitor.id != Monitor.NO_ID) {
                alertService.saveAlerts(updatedAlerts, retryPolicy, allowUpdatingAcknowledgedAlert = false)
                // Save any COMPLETED Alerts that were not covered in updatedAlerts
                alertService.saveAlerts(completedAlertsToUpdate.toList(), retryPolicy, allowUpdatingAcknowledgedAlert = false)
            }
        }

        return monitorResult.copy(inputResults = firstPageOfInputResults, triggerResults = triggerResults)
    }

    private fun defaultToPerExecutionAction(
        monitorId: String,
        triggerId: String,
        totalActionableAlertCount: Int,
        monitorOrTriggerError: Exception?
    ): Boolean {
        // If the monitorId or triggerResult has an error, then also default to PER_EXECUTION to communicate the error
        if (monitorOrTriggerError != null) {
            logger.debug(
                "Trigger [$triggerId] in monitor [$monitorId] encountered an error. Defaulting to " +
                    "[${ActionExecutionScope.Type.PER_EXECUTION}] for action execution to communicate error."
            )
            return true
        }

        // If the MAX_ACTIONABLE_ALERT_COUNT is set to -1, consider it unbounded and proceed regardless of actionable Alert count
        if (maxActionableAlertCount < 0) return false

        // If the total number of Alerts to execute Actions on exceeds the MAX_ACTIONABLE_ALERT_COUNT setting then default to
        // PER_EXECUTION for less intrusive Actions
        if (totalActionableAlertCount > maxActionableAlertCount) {
            logger.debug(
                "The total actionable alerts for trigger [$triggerId] in monitor [$monitorId] is [$totalActionableAlertCount] " +
                    "which exceeds the maximum of [$maxActionableAlertCount]. Defaulting to [${ActionExecutionScope.Type.PER_EXECUTION}] " +
                    "for action execution."
            )
            return true
        }

        return false
    }

    private fun getRolesForMonitor(monitor: Monitor): List<String> {
        /*
         * We need to handle 3 cases:
         * 1. Monitors created by older versions and never updated. These monitors wont have User details in the
         * monitor object. `monitor.user` will be null. Insert `all_access, AmazonES_all_access` role.
         * 2. Monitors are created when security plugin is disabled, these will have empty User object.
         * (`monitor.user.name`, `monitor.user.roles` are empty )
         * 3. Monitors are created when security plugin is enabled, these will have an User object.
         */
        return if (monitor.user == null) {
            // fixme: discuss and remove hardcoded to settings?
            // TODO: Remove "AmazonES_all_access" role?
            settings.getAsList("", listOf("all_access", "AmazonES_all_access"))
        } else {
            monitor.user.roles
        }
    }

    // TODO: Can this be updated to just use 'Instant.now()'?
    //  'threadPool.absoluteTimeInMillis()' is referring to a cached value of System.currentTimeMillis() that by default updates every 200ms
    private fun currentTime() = Instant.ofEpochMilli(threadPool.absoluteTimeInMillis())

    private fun isActionActionable(action: Action, alert: Alert?): Boolean {
        if (alert == null || action.throttle == null) {
            return true
        }
        if (action.throttleEnabled) {
            val result = alert.actionExecutionResults.firstOrNull { r -> r.actionId == action.id }
            val lastExecutionTime: Instant? = result?.lastExecutionTime
            val throttledTimeBound = currentTime().minus(action.throttle.value.toLong(), action.throttle.unit)
            return (lastExecutionTime == null || lastExecutionTime.isBefore(throttledTimeBound))
        }
        return true
    }

    private fun getActionContextForAlertCategory(
        alertCategory: AlertCategory,
        alert: Alert,
        ctx: BucketLevelTriggerExecutionContext,
        error: Exception?
    ): BucketLevelTriggerExecutionContext {
        return when (alertCategory) {
            AlertCategory.DEDUPED ->
                ctx.copy(dedupedAlerts = listOf(alert), newAlerts = emptyList(), completedAlerts = emptyList(), error = error)
            AlertCategory.NEW ->
                ctx.copy(dedupedAlerts = emptyList(), newAlerts = listOf(alert), completedAlerts = emptyList(), error = error)
            AlertCategory.COMPLETED ->
                ctx.copy(dedupedAlerts = emptyList(), newAlerts = emptyList(), completedAlerts = listOf(alert), error = error)
        }
    }

    private suspend fun runAction(action: Action, ctx: QueryLevelTriggerExecutionContext, dryrun: Boolean): ActionRunResult {
        return try {
            if (!isActionActionable(action, ctx.alert)) {
                return ActionRunResult(action.id, action.name, mapOf(), true, null, null)
            }
            val actionOutput = mutableMapOf<String, String>()
            actionOutput[SUBJECT] = if (action.subjectTemplate != null) compileTemplate(action.subjectTemplate, ctx) else ""
            actionOutput[MESSAGE] = compileTemplate(action.messageTemplate, ctx)
            if (Strings.isNullOrEmpty(actionOutput[MESSAGE])) {
                throw IllegalStateException("Message content missing in the Destination with id: ${action.destinationId}")
            }
            if (!dryrun) {
                withContext(Dispatchers.IO) {
                    val destination = AlertingConfigAccessor.getDestinationInfo(client, xContentRegistry, action.destinationId)
                    if (!destination.isAllowed(allowList)) {
                        throw IllegalStateException("Monitor contains a Destination type that is not allowed: ${destination.type}")
                    }

                    val destinationCtx = destinationContextFactory.getDestinationContext(destination)
                    actionOutput[MESSAGE_ID] = destination.publish(
                        actionOutput[SUBJECT],
                        actionOutput[MESSAGE]!!,
                        destinationCtx,
                        hostDenyList
                    )
                }
            }
            ActionRunResult(action.id, action.name, actionOutput, false, currentTime(), null)
        } catch (e: Exception) {
            ActionRunResult(action.id, action.name, mapOf(), false, currentTime(), e)
        }
    }

    // TODO: This is largely a duplicate of runAction above for BucketLevelTriggerExecutionContext for now.
    //   After suppression logic implementation, if this remains mostly the same, it can be refactored.
    private suspend fun runAction(action: Action, ctx: BucketLevelTriggerExecutionContext, dryrun: Boolean): ActionRunResult {
        return try {
            val actionOutput = mutableMapOf<String, String>()
            actionOutput[SUBJECT] = if (action.subjectTemplate != null) compileTemplate(action.subjectTemplate, ctx) else ""
            actionOutput[MESSAGE] = compileTemplate(action.messageTemplate, ctx)
            if (Strings.isNullOrEmpty(actionOutput[MESSAGE])) {
                throw IllegalStateException("Message content missing in the Destination with id: ${action.destinationId}")
            }
            if (!dryrun) {
                withContext(Dispatchers.IO) {
                    val destination = AlertingConfigAccessor.getDestinationInfo(client, xContentRegistry, action.destinationId)
                    if (!destination.isAllowed(allowList)) {
                        throw IllegalStateException("Monitor contains a Destination type that is not allowed: ${destination.type}")
                    }

                    val destinationCtx = destinationContextFactory.getDestinationContext(destination)
                    actionOutput[MESSAGE_ID] = destination.publish(
                        actionOutput[SUBJECT],
                        actionOutput[MESSAGE]!!,
                        destinationCtx,
                        hostDenyList
                    )
                }
            }
            ActionRunResult(action.id, action.name, actionOutput, false, currentTime(), null)
        } catch (e: Exception) {
            ActionRunResult(action.id, action.name, mapOf(), false, currentTime(), e)
        }
    }

    private fun compileTemplate(template: Script, ctx: TriggerExecutionContext): String {
        return scriptService.compile(template, TemplateScript.CONTEXT)
            .newInstance(template.params + mapOf("ctx" to ctx.asTemplateArg()))
            .execute()
    }

    suspend fun runDocLevelMonitor(monitor: Monitor, periodStart: Instant, periodEnd: Instant, dryrun: Boolean = false) {
        logger.info("Document-level-monitor is running ...")
        try {
            validate(monitor)
        } catch (e: Exception) {
            logger.info("Failed to start Document-level-monitor. Error: ${e.message}")
            return
        }

        val docLevelMonitorInput = monitor.inputs[0] as DocLevelMonitorInput
        var index = docLevelMonitorInput.indices[0]
        val queries: List<DocLevelQuery> = docLevelMonitorInput.queries

        var lastRunContext = mutableMapOf<String, Any>()
        var updatedLastRunContext = lastRunContext.toMutableMap()

        val queryToDocIds = mutableMapOf<DocLevelQuery, Set<String>>()
        val docsToQueries = mutableMapOf<String, MutableList<String>>()

        // TODO: Add log message if index is/is not alias?
        try {
            val isAlias: Boolean
            var aliasWriteIndex = index

            val getAliasesRequest = GetAliasesRequest(index)
            val getAliasesResponse = client.admin().indices().getAliases(getAliasesRequest).actionGet()

            val aliasIndices = getAliasesResponse.aliases.keys()

            isAlias = !aliasIndices.isEmpty
            val aliasIndicesLastRunContext = mutableMapOf<String, Any>()
            val aliasIndicesUpdatedContext = mutableMapOf<String, Any>()

            if (isAlias) {
                /* Alias-handling logic */

                var aliasMetadata: AliasMetadata? = null
                aliasIndices.forEach { aliasIndex ->
                    val aliasIndexName = aliasIndex.value

                    // Find the write index for the alias
                    getAliasesResponse.aliases.get(aliasIndexName).forEach findWriteIndex@{
                        if (it.alias == index && it.writeIndex() != null && it.writeIndex()) {
                            aliasMetadata = it
                            return@findWriteIndex
                        }
                    }

                    // Prepare lastRunContext for each index in the alias
                    val aliasIndexLastRunContext = getlastRunContext(monitor, aliasIndexName)
                    aliasIndicesLastRunContext[aliasIndexName] = aliasIndexLastRunContext

                    // Prepare updatedLastRunContext for each index in the alias
                    val aliasIndexUpdatedRunContext = updateLastRunContext(
                        aliasIndexLastRunContext.toMutableMap(),
                        aliasIndexName
                    ) as MutableMap<String, Any>
                    aliasIndicesUpdatedContext[aliasIndexName] = aliasIndexUpdatedRunContext

                    // Prepare DocumentExecutionContext for each index in the alias
                    val aliasIndexDocExecutionContext = DocumentExecutionContext(queries, aliasIndexLastRunContext, aliasIndexUpdatedRunContext)
                    if (aliasMetadata != null) {
                        // Setting the write index for the alias
                        aliasWriteIndex = aliasIndexName

                        // Setting lastRunContext to the context of the write index
                        lastRunContext = aliasIndexLastRunContext

                        // Setting updatedLastRunContext to the context of the write index
                        updatedLastRunContext = aliasIndexUpdatedRunContext.toMutableMap()
                    }

                    val queryResults = getDocLevelQueryResults(
                        aliasIndexDocExecutionContext,
                        aliasIndexName,
                        queries
                    )

                    val newQueryToDocIds = mutableMapOf<DocLevelQuery, Set<String>>()
                    queryResults["queryDocIds"]?.forEach {
                        val docLevelQuery = it.key
                        val matchingDocIds = it.value
                        val existingQueryToDocIds = queryToDocIds.getOrDefault(docLevelQuery, setOf()).toMutableSet()
                        existingQueryToDocIds.addAll(matchingDocIds)
                        newQueryToDocIds[it.key as DocLevelQuery] = existingQueryToDocIds
                    }

                    val newDocsToQueries = mutableMapOf<String, MutableList<String>>()
                    queryResults["docsToQueries"]?.forEach {
                        val docId = it.key
                        val queryIds = it.value
                        val existingQueryIds = docsToQueries.getOrDefault(docId, mutableListOf())
                        existingQueryIds.addAll(queryIds)
                        newDocsToQueries[docId as String] = existingQueryIds
                    }

                    queryToDocIds.putAll(newQueryToDocIds)
                    docsToQueries.putAll(queryResults["docsToQueries"] as MutableMap<String, MutableList<String>>)
                }

                // Return if no write index is found for the alias
                if (aliasMetadata == null) {
                    logger.info("Failed to start Document-level-monitor $index. Input is an alias without a write index.")
                    return
                    // TODO: Should we throw an exception here instead?
//                    throw IOException("Failed to start Document-level-monitor $index. Input is an alias without a write index.")
                }

                updatedLastRunContext[ALIAS_INDICES_FIELD] = aliasIndicesUpdatedContext

                // Updating 'index' to the alias' write index for the remainder of the monitor execution logic
                index = aliasWriteIndex
            } else {
                /* Standard index-handling logic */
                lastRunContext = getlastRunContext(monitor, index)
                updatedLastRunContext = updateLastRunContext(lastRunContext.toMutableMap(), index) as MutableMap<String, Any>
                val docExecutionContext = DocumentExecutionContext(queries, lastRunContext, updatedLastRunContext)
                val queryResults = getDocLevelQueryResults(docExecutionContext, index, queries)
                queryToDocIds.putAll(queryResults["queryDocIds"] as MutableMap<DocLevelQuery, Set<String>>)
                docsToQueries.putAll(queryResults["docsToQueries"] as MutableMap<String, MutableList<String>>)
            }
        } catch (e: Exception) {
            logger.info("Failed to start Document-level-monitor $index. Error: ${e.message}")
        }

        val queryIds = queries.map { it.id }

        monitor.triggers.forEach {
            runForEachDocTrigger(it as DocumentLevelTrigger, monitor, docsToQueries, queryIds, queryToDocIds)
        }

        // TODO: Check for race condition against the update monitor api
        // This does the update at the end in case of errors and makes sure all the queries are executed
        val updatedMonitor = monitor.copy(lastRunContext = updatedLastRunContext)
        // note: update has to called in serial for shards of a given index.
        // make sure this is just updated for the specific query or at the end of all the queries
        updateMonitor(client, xContentRegistry, settings, updatedMonitor)
    }

    private fun runForEachDocTrigger(
        trigger: DocumentLevelTrigger,
        monitor: Monitor,
        docsToQueries: Map<String, List<String>>,
        queryIds: List<String>,
        queryToDocIds: Map<DocLevelQuery, Set<String>>
    ) {
        val triggerCtx = DocumentLevelTriggerExecutionContext(monitor, trigger)
        val triggerResult = triggerService.runDocLevelTrigger(monitor, trigger, triggerCtx, docsToQueries, queryIds)

        logger.info("trigger results")
        logger.info(triggerResult.triggeredDocs.toString())

        val index = (monitor.inputs[0] as DocLevelMonitorInput).indices[0]

        queryToDocIds.forEach {
            val queryTriggeredDocs = it.value.intersect(triggerResult.triggeredDocs)
            if (queryTriggeredDocs.isNotEmpty()) {
                val findingId = createFindings(monitor, index, it.key, queryTriggeredDocs, trigger)
                // TODO: check if need to create alert, if so create it and point it to FindingId
                // TODO: run action as well, but this mat need to be throttled based on Mo's comment for bucket level alerting
            }
        }
    }

    private fun getDocLevelQueryResults(
        documentExecutionContext: DocumentExecutionContext,
        index: String,
        queries: List<DocLevelQuery>
    ): MutableMap<String, MutableMap<out Any, out Collection<String>>> {
        val queryDocIds = mutableMapOf<DocLevelQuery, Set<String>>()
        val docsToQueries = mutableMapOf<String, MutableList<String>>()
        for (query in queries) {
            val matchingDocIds = runForEachQuery(documentExecutionContext, query, index)
            queryDocIds[query] = matchingDocIds
            matchingDocIds.forEach {
                docsToQueries.putIfAbsent(it, mutableListOf())
                docsToQueries[it]?.add(query.id)
            }
        }
        return mutableMapOf(
            ("queryDocIds" to queryDocIds),
            ("docsToQueries" to docsToQueries)
        )
    }

    private fun createFindings(
        monitor: Monitor,
        index: String,
        docLevelQuery: DocLevelQuery,
        matchingDocIds: Set<String>,
        trigger: DocumentLevelTrigger
    ): String {
        val finding = Finding(
            id = UUID.randomUUID().toString(),
            relatedDocId = matchingDocIds.joinToString(","),
            monitorId = monitor.id,
            monitorName = monitor.name,
            index = index,
            queryId = docLevelQuery.id,
            queryTags = docLevelQuery.tags,
            severity = docLevelQuery.severity,
            timestamp = Instant.now(),
            triggerId = trigger.id,
            triggerName = trigger.name
        )

        val findingStr = finding.toXContent(XContentBuilder.builder(XContentType.JSON.xContent()), ToXContent.EMPTY_PARAMS).string()
        // change this to debug.
        logger.info("Findings: $findingStr")

        // todo: below is all hardcoded, temp code and added only to test. replace this with proper Findings index lifecycle management.
        val indexRequest = IndexRequest(".opensearch-alerting-findings")
            .setRefreshPolicy(WriteRequest.RefreshPolicy.IMMEDIATE)
            .source(findingStr, XContentType.JSON)

        client.index(indexRequest).actionGet()
        return finding.id
    }

    private fun runForEachQuery(
        docExecutionCtx: DocumentExecutionContext,
        query: DocLevelQuery,
        index: String
    ): Set<String> {
        val count: Int = docExecutionCtx.lastRunContext["shards_count"] as Int
        val matchingDocs = mutableSetOf<String>()
        for (i: Int in 0 until count) {
            val shard = i.toString()
            try {
                logger.info("Monitor execution for shard: $shard")

                val maxSeqNo: Long = docExecutionCtx.updatedLastRunContext[shard].toString().toLong()
                logger.info("MaxSeqNo of shard_$shard is $maxSeqNo")

                val hits: SearchHits = searchShard(
                    index,
                    shard,
                    docExecutionCtx.lastRunContext[shard].toString().toLongOrNull(),
                    maxSeqNo,
                    query.query
                )
                logger.info("Search hits for shard_$shard is: ${hits.hits.size}")

                if (hits.hits.isNotEmpty()) {
                    logger.info("found matches")
                    matchingDocs.addAll(getAllDocIds(hits))
                }
            } catch (e: Exception) {
                logger.info("Failed to run for shard $shard. Error: ${e.message}")
                logger.debug("Failed to run for shard $shard", e)
            }
        }
        return matchingDocs
    }

    // todo: add more validations.
    private fun validate(monitor: Monitor) {
        if (monitor.inputs.size > 1) {
            throw IOException("Only one input is supported with document-level-monitor.")
        }

        if (monitor.inputs[0].name() != DocLevelMonitorInput.DOC_LEVEL_INPUT_FIELD) {
            throw IOException("Invalid input with document-level-monitor.")
        }

        val docLevelMonitorInput = monitor.inputs[0] as DocLevelMonitorInput
        if (docLevelMonitorInput.indices.size > 1) {
            throw IOException("Only one index is supported with document-level-monitor.")
        }
    }

    private fun getShardsCount(index: String): Int {
        val allShards: List<ShardRouting> = clusterService.state().routingTable().allShards(index)
        return allShards.filter { it.primary() }.size
    }

    private fun getlastRunContext(monitor: Monitor, index: String): MutableMap<String, Any> {
        var lastRunContext = monitor.lastRunContext.toMutableMap()
        /*
        If the monitor is configured with an alias as its index, the
        following logic will pull the lastRunContext for the alias' index
        */
        lastRunContext = lastRunContext.getOrDefault(ALIAS_INDICES_FIELD, lastRunContext) as MutableMap<String, Any>
        lastRunContext = lastRunContext.getOrDefault(index, lastRunContext) as MutableMap<String, Any>
        try {
            if (lastRunContext.isNullOrEmpty()) {
                lastRunContext = createRunContext(index).toMutableMap()
            }
        } catch (e: Exception) {
            logger.info("Failed to start Document-level-monitor $index. Error: ${e.message}")
        }
        return lastRunContext
    }

    private fun createRunContext(index: String): HashMap<String, Any> {
        val lastRunContext = HashMap<String, Any>()
        lastRunContext["index"] = index
        val count = getShardsCount(index)
        lastRunContext["shards_count"] = count

        for (i: Int in 0 until count) {
            val shard = i.toString()
            val maxSeqNo: Long = getMaxSeqNo(index, shard)
            lastRunContext[shard] = maxSeqNo
        }
        return lastRunContext
    }

    private fun updateLastRunContext(lastRunContext: Map<String, Any>, index: String): Map<String, Any> {
        val count: Int = lastRunContext["shards_count"] as Int
        val updatedLastRunContext = lastRunContext.toMutableMap()
        for (i: Int in 0 until count) {
            val shard = i.toString()
            val maxSeqNo: Long = getMaxSeqNo(index, shard)
            updatedLastRunContext[shard] = maxSeqNo.toString()
        }
        return updatedLastRunContext
    }

    /**
     * Get the current max seq number of the shard. We find it by searching the last document
     *  in the primary shard.
     */
    private fun getMaxSeqNo(index: String, shard: String): Long {
        val request: SearchRequest = SearchRequest()
            .indices(index)
            .preference("_shards:$shard")
            .source(
                SearchSourceBuilder()
                    .version(true)
                    .sort("_seq_no", SortOrder.DESC)
                    .seqNoAndPrimaryTerm(true)
                    .query(QueryBuilders.matchAllQuery())
                    .size(1)
            )
        val response: SearchResponse = client.search(request).actionGet()
        if (response.status() !== RestStatus.OK) {
            throw IOException("Failed to get max seq no for shard: $shard")
        }
        if (response.hits.hits.isEmpty())
            return -1L

        return response.hits.hits[0].seqNo
    }
=======
import org.opensearch.alerting.script.TriggerExecutionContext
import java.time.Instant
>>>>>>> bc03933b

interface MonitorRunner {

    suspend fun runMonitor(monitor: Monitor, monitorCtx: MonitorRunnerExecutionContext, periodStart: Instant, periodEnd: Instant, dryRun: Boolean): MonitorRunResult<*>

    suspend fun runAction(action: Action, ctx: TriggerExecutionContext, monitorCtx: MonitorRunnerExecutionContext, dryRun: Boolean): ActionRunResult
}<|MERGE_RESOLUTION|>--- conflicted
+++ resolved
@@ -1,1080 +1,11 @@
 package org.opensearch.alerting
 
-<<<<<<< HEAD
-import kotlinx.coroutines.CoroutineScope
-import kotlinx.coroutines.Dispatchers
-import kotlinx.coroutines.Job
-import kotlinx.coroutines.SupervisorJob
-import kotlinx.coroutines.launch
-import kotlinx.coroutines.runBlocking
-import kotlinx.coroutines.withContext
-import org.apache.logging.log4j.LogManager
-import org.opensearch.action.admin.indices.alias.get.GetAliasesRequest
-import org.opensearch.action.bulk.BackoffPolicy
-import org.opensearch.action.index.IndexRequest
-import org.opensearch.action.search.SearchRequest
-import org.opensearch.action.search.SearchResponse
-import org.opensearch.action.support.WriteRequest
-import org.opensearch.alerting.alerts.AlertIndices
-import org.opensearch.alerting.alerts.moveAlerts
-import org.opensearch.alerting.core.JobRunner
-import org.opensearch.alerting.core.model.ScheduledJob
-import org.opensearch.alerting.elasticapi.InjectorContextElement
-import org.opensearch.alerting.elasticapi.retry
-import org.opensearch.alerting.elasticapi.string
-=======
->>>>>>> bc03933b
 import org.opensearch.alerting.model.ActionRunResult
 import org.opensearch.alerting.model.Monitor
 import org.opensearch.alerting.model.MonitorRunResult
 import org.opensearch.alerting.model.action.Action
-<<<<<<< HEAD
-import org.opensearch.alerting.model.action.Action.Companion.MESSAGE
-import org.opensearch.alerting.model.action.Action.Companion.MESSAGE_ID
-import org.opensearch.alerting.model.action.Action.Companion.SUBJECT
-import org.opensearch.alerting.model.action.ActionExecutionScope
-import org.opensearch.alerting.model.action.AlertCategory
-import org.opensearch.alerting.model.action.PerAlertActionScope
-import org.opensearch.alerting.model.action.PerExecutionActionScope
-import org.opensearch.alerting.model.destination.DestinationContextFactory
-import org.opensearch.alerting.model.docLevelInput.DocLevelMonitorInput
-import org.opensearch.alerting.model.docLevelInput.DocLevelMonitorInput.Companion.ALIAS_INDICES_FIELD
-import org.opensearch.alerting.model.docLevelInput.DocLevelQuery
-import org.opensearch.alerting.script.BucketLevelTriggerExecutionContext
-import org.opensearch.alerting.script.DocumentLevelTriggerExecutionContext
-import org.opensearch.alerting.script.QueryLevelTriggerExecutionContext
-import org.opensearch.alerting.script.TriggerExecutionContext
-import org.opensearch.alerting.settings.AlertingSettings.Companion.ALERT_BACKOFF_COUNT
-import org.opensearch.alerting.settings.AlertingSettings.Companion.ALERT_BACKOFF_MILLIS
-import org.opensearch.alerting.settings.AlertingSettings.Companion.DEFAULT_MAX_ACTIONABLE_ALERT_COUNT
-import org.opensearch.alerting.settings.AlertingSettings.Companion.MAX_ACTIONABLE_ALERT_COUNT
-import org.opensearch.alerting.settings.AlertingSettings.Companion.MOVE_ALERTS_BACKOFF_COUNT
-import org.opensearch.alerting.settings.AlertingSettings.Companion.MOVE_ALERTS_BACKOFF_MILLIS
-import org.opensearch.alerting.settings.DestinationSettings
-import org.opensearch.alerting.settings.DestinationSettings.Companion.ALLOW_LIST
-import org.opensearch.alerting.settings.DestinationSettings.Companion.ALLOW_LIST_NONE
-import org.opensearch.alerting.settings.DestinationSettings.Companion.HOST_DENY_LIST
-import org.opensearch.alerting.settings.DestinationSettings.Companion.loadDestinationSettings
-import org.opensearch.alerting.settings.LegacyOpenDistroDestinationSettings.Companion.HOST_DENY_LIST_NONE
-import org.opensearch.alerting.util.getActionExecutionPolicy
-import org.opensearch.alerting.util.getBucketKeysHash
-import org.opensearch.alerting.util.getCombinedTriggerRunResult
-import org.opensearch.alerting.util.isADMonitor
-import org.opensearch.alerting.util.isAllowed
-import org.opensearch.alerting.util.updateMonitor
-import org.opensearch.client.Client
-import org.opensearch.cluster.metadata.AliasMetadata
-import org.opensearch.cluster.routing.ShardRouting
-import org.opensearch.cluster.service.ClusterService
-import org.opensearch.common.Strings
-import org.opensearch.common.component.AbstractLifecycleComponent
-import org.opensearch.common.settings.Settings
-import org.opensearch.common.xcontent.NamedXContentRegistry
-import org.opensearch.common.xcontent.ToXContent
-import org.opensearch.common.xcontent.XContentBuilder
-import org.opensearch.common.xcontent.XContentType
-import org.opensearch.index.query.BoolQueryBuilder
-import org.opensearch.index.query.QueryBuilders
-import org.opensearch.rest.RestStatus
-import org.opensearch.script.Script
-import org.opensearch.script.ScriptService
-import org.opensearch.script.TemplateScript
-import org.opensearch.search.SearchHits
-import org.opensearch.search.builder.SearchSourceBuilder
-import org.opensearch.search.sort.SortOrder
-import org.opensearch.threadpool.ThreadPool
-import java.io.IOException
-import java.time.Instant
-import java.util.UUID
-import kotlin.collections.HashMap
-import kotlin.coroutines.CoroutineContext
-
-object MonitorRunner : JobRunner, CoroutineScope, AbstractLifecycleComponent() {
-
-    private val logger = LogManager.getLogger(javaClass)
-
-    private lateinit var clusterService: ClusterService
-    private lateinit var client: Client
-    private lateinit var xContentRegistry: NamedXContentRegistry
-    private lateinit var scriptService: ScriptService
-    private lateinit var settings: Settings
-    private lateinit var threadPool: ThreadPool
-    private lateinit var alertIndices: AlertIndices
-    private lateinit var inputService: InputService
-    private lateinit var triggerService: TriggerService
-    private lateinit var alertService: AlertService
-
-    @Volatile private lateinit var retryPolicy: BackoffPolicy
-    @Volatile private lateinit var moveAlertsRetryPolicy: BackoffPolicy
-
-    @Volatile private var allowList = ALLOW_LIST_NONE
-    @Volatile private var hostDenyList = HOST_DENY_LIST_NONE
-
-    @Volatile private lateinit var destinationSettings: Map<String, DestinationSettings.Companion.SecureDestinationSettings>
-    @Volatile private lateinit var destinationContextFactory: DestinationContextFactory
-
-    @Volatile private var maxActionableAlertCount = DEFAULT_MAX_ACTIONABLE_ALERT_COUNT
-
-    private lateinit var runnerSupervisor: Job
-    override val coroutineContext: CoroutineContext
-        get() = Dispatchers.Default + runnerSupervisor
-
-    fun registerClusterService(clusterService: ClusterService): MonitorRunner {
-        this.clusterService = clusterService
-        return this
-    }
-
-    fun registerClient(client: Client): MonitorRunner {
-        this.client = client
-        return this
-    }
-
-    fun registerNamedXContentRegistry(xContentRegistry: NamedXContentRegistry): MonitorRunner {
-        this.xContentRegistry = xContentRegistry
-        return this
-    }
-
-    fun registerScriptService(scriptService: ScriptService): MonitorRunner {
-        this.scriptService = scriptService
-        return this
-    }
-
-    fun registerSettings(settings: Settings): MonitorRunner {
-        this.settings = settings
-        return this
-    }
-
-    fun registerThreadPool(threadPool: ThreadPool): MonitorRunner {
-        this.threadPool = threadPool
-        return this
-    }
-
-    fun registerAlertIndices(alertIndices: AlertIndices): MonitorRunner {
-        this.alertIndices = alertIndices
-        return this
-    }
-
-    fun registerInputService(inputService: InputService): MonitorRunner {
-        this.inputService = inputService
-        return this
-    }
-
-    fun registerTriggerService(triggerService: TriggerService): MonitorRunner {
-        this.triggerService = triggerService
-        return this
-    }
-
-    fun registerAlertService(alertService: AlertService): MonitorRunner {
-        this.alertService = alertService
-        return this
-    }
-
-    // Must be called after registerClusterService and registerSettings in AlertingPlugin
-    fun registerConsumers(): MonitorRunner {
-        retryPolicy = BackoffPolicy.constantBackoff(ALERT_BACKOFF_MILLIS.get(settings), ALERT_BACKOFF_COUNT.get(settings))
-        clusterService.clusterSettings.addSettingsUpdateConsumer(ALERT_BACKOFF_MILLIS, ALERT_BACKOFF_COUNT) { millis, count ->
-            retryPolicy = BackoffPolicy.constantBackoff(millis, count)
-        }
-
-        moveAlertsRetryPolicy =
-            BackoffPolicy.exponentialBackoff(MOVE_ALERTS_BACKOFF_MILLIS.get(settings), MOVE_ALERTS_BACKOFF_COUNT.get(settings))
-        clusterService.clusterSettings.addSettingsUpdateConsumer(MOVE_ALERTS_BACKOFF_MILLIS, MOVE_ALERTS_BACKOFF_COUNT) { millis, count ->
-            moveAlertsRetryPolicy = BackoffPolicy.exponentialBackoff(millis, count)
-        }
-
-        allowList = ALLOW_LIST.get(settings)
-        clusterService.clusterSettings.addSettingsUpdateConsumer(ALLOW_LIST) {
-            allowList = it
-        }
-
-        // Host deny list is not a dynamic setting so no consumer is registered but the variable is set here
-        hostDenyList = HOST_DENY_LIST.get(settings)
-
-        maxActionableAlertCount = MAX_ACTIONABLE_ALERT_COUNT.get(settings)
-        clusterService.clusterSettings.addSettingsUpdateConsumer(MAX_ACTIONABLE_ALERT_COUNT) {
-            maxActionableAlertCount = it
-        }
-
-        return this
-    }
-
-    // To be safe, call this last as it depends on a number of other components being registered beforehand (client, settings, etc.)
-    fun registerDestinationSettings(): MonitorRunner {
-        destinationSettings = loadDestinationSettings(settings)
-        destinationContextFactory = DestinationContextFactory(client, xContentRegistry, destinationSettings)
-        return this
-    }
-
-    // Updates destination settings when the reload API is called so that new keystore values are visible
-    fun reloadDestinationSettings(settings: Settings) {
-        destinationSettings = loadDestinationSettings(settings)
-
-        // Update destinationContextFactory as well since destinationSettings has been updated
-        destinationContextFactory.updateDestinationSettings(destinationSettings)
-    }
-
-    override fun doStart() {
-        runnerSupervisor = SupervisorJob()
-    }
-
-    override fun doStop() {
-        runnerSupervisor.cancel()
-    }
-
-    override fun doClose() { }
-
-    override fun postIndex(job: ScheduledJob) {
-        if (job !is Monitor) {
-            throw IllegalArgumentException("Invalid job type")
-        }
-
-        launch {
-            try {
-                moveAlertsRetryPolicy.retry(logger) {
-                    if (alertIndices.isInitialized()) {
-                        moveAlerts(client, job.id, job)
-                    }
-                }
-            } catch (e: Exception) {
-                logger.error("Failed to move active alerts for monitor [${job.id}].", e)
-            }
-        }
-    }
-
-    override fun postDelete(jobId: String) {
-        launch {
-            try {
-                moveAlertsRetryPolicy.retry(logger) {
-                    if (alertIndices.isInitialized()) {
-                        moveAlerts(client, jobId, null)
-                    }
-                }
-            } catch (e: Exception) {
-                logger.error("Failed to move active alerts for monitor [$jobId].", e)
-            }
-        }
-    }
-
-    override fun runJob(job: ScheduledJob, periodStart: Instant, periodEnd: Instant) {
-        if (job !is Monitor) {
-            throw IllegalArgumentException("Invalid job type")
-        }
-
-        launch {
-            when (job.monitorType) {
-                Monitor.MonitorType.BUCKET_LEVEL_MONITOR ->
-                    runBucketLevelMonitor(job, periodStart, periodEnd)
-                Monitor.MonitorType.DOC_LEVEL_MONITOR ->
-                    runDocLevelMonitor(job, periodStart, periodEnd)
-                else ->
-                    runQueryLevelMonitor(job, periodStart, periodEnd)
-            }
-        }
-    }
-
-    suspend fun runQueryLevelMonitor(monitor: Monitor, periodStart: Instant, periodEnd: Instant, dryrun: Boolean = false):
-        MonitorRunResult<QueryLevelTriggerRunResult> {
-        val roles = getRolesForMonitor(monitor)
-        logger.debug("Running monitor: ${monitor.name} with roles: $roles Thread: ${Thread.currentThread().name}")
-
-        if (periodStart == periodEnd) {
-            logger.warn("Start and end time are the same: $periodStart. This monitor will probably only run once.")
-        }
-
-        var monitorResult = MonitorRunResult<QueryLevelTriggerRunResult>(monitor.name, periodStart, periodEnd)
-        val currentAlerts = try {
-            alertIndices.createOrUpdateAlertIndex()
-            alertIndices.createOrUpdateInitialHistoryIndex()
-            alertService.loadCurrentAlertsForQueryLevelMonitor(monitor)
-        } catch (e: Exception) {
-            // We can't save ERROR alerts to the index here as we don't know if there are existing ACTIVE alerts
-            val id = if (monitor.id.trim().isEmpty()) "_na_" else monitor.id
-            logger.error("Error loading alerts for monitor: $id", e)
-            return monitorResult.copy(error = e)
-        }
-        if (!isADMonitor(monitor)) {
-            runBlocking(InjectorContextElement(monitor.id, settings, threadPool.threadContext, roles)) {
-                monitorResult = monitorResult.copy(inputResults = inputService.collectInputResults(monitor, periodStart, periodEnd))
-            }
-        } else {
-            monitorResult = monitorResult.copy(inputResults = inputService.collectInputResultsForADMonitor(monitor, periodStart, periodEnd))
-        }
-
-        val updatedAlerts = mutableListOf<Alert>()
-        val triggerResults = mutableMapOf<String, QueryLevelTriggerRunResult>()
-        for (trigger in monitor.triggers) {
-            val currentAlert = currentAlerts[trigger]
-            val triggerCtx = QueryLevelTriggerExecutionContext(monitor, trigger as QueryLevelTrigger, monitorResult, currentAlert)
-            val triggerResult = triggerService.runQueryLevelTrigger(monitor, trigger, triggerCtx)
-            triggerResults[trigger.id] = triggerResult
-
-            if (triggerService.isQueryLevelTriggerActionable(triggerCtx, triggerResult)) {
-                val actionCtx = triggerCtx.copy(error = monitorResult.error ?: triggerResult.error)
-                for (action in trigger.actions) {
-                    triggerResult.actionResults[action.id] = runAction(action, actionCtx, dryrun)
-                }
-            }
-
-            val updatedAlert = alertService.composeQueryLevelAlert(
-                triggerCtx, triggerResult,
-                monitorResult.alertError() ?: triggerResult.alertError()
-            )
-            if (updatedAlert != null) updatedAlerts += updatedAlert
-        }
-
-        // Don't save alerts if this is a test monitor
-        if (!dryrun && monitor.id != Monitor.NO_ID) {
-            alertService.saveAlerts(updatedAlerts, retryPolicy)
-        }
-        return monitorResult.copy(triggerResults = triggerResults)
-    }
-
-    // TODO: This method has grown very large with all the business logic that has been added.
-    //  Revisit this during refactoring and break it down to be more manageable.
-    suspend fun runBucketLevelMonitor(
-        monitor: Monitor,
-        periodStart: Instant,
-        periodEnd: Instant,
-        dryrun: Boolean = false
-    ): MonitorRunResult<BucketLevelTriggerRunResult> {
-        val roles = getRolesForMonitor(monitor)
-        logger.debug("Running monitor: ${monitor.name} with roles: $roles Thread: ${Thread.currentThread().name}")
-
-        if (periodStart == periodEnd) {
-            logger.warn("Start and end time are the same: $periodStart. This monitor will probably only run once.")
-        }
-
-        var monitorResult = MonitorRunResult<BucketLevelTriggerRunResult>(monitor.name, periodStart, periodEnd)
-        val currentAlerts = try {
-            alertIndices.createOrUpdateAlertIndex()
-            alertIndices.createOrUpdateInitialHistoryIndex()
-            alertService.loadCurrentAlertsForBucketLevelMonitor(monitor)
-        } catch (e: Exception) {
-            // We can't save ERROR alerts to the index here as we don't know if there are existing ACTIVE alerts
-            val id = if (monitor.id.trim().isEmpty()) "_na_" else monitor.id
-            logger.error("Error loading alerts for monitor: $id", e)
-            return monitorResult.copy(error = e)
-        }
-
-        /*
-         * Since the aggregation query can consist of multiple pages, each iteration of the do-while loop only has partial results
-         * from the runBucketLevelTrigger results whereas the currentAlerts has a complete view of existing Alerts. This means that
-         * it can be confirmed if an Alert is new or de-duped local to the do-while loop if a key appears or doesn't appear in
-         * the currentAlerts. However, it cannot be guaranteed that an existing Alert is COMPLETED until all pages have been
-         * iterated over (since a bucket that did not appear in one page of the aggregation results, could appear in a later page).
-         *
-         * To solve for this, the currentAlerts will be acting as a list of "potentially completed alerts" throughout the execution.
-         * When categorizing the Alerts in each iteration, de-duped Alerts will be removed from the currentAlerts map
-         * (for the Trigger being executed) and the Alerts left in currentAlerts after all pages have been iterated through can
-         * be marked as COMPLETED since they were never de-duped.
-         *
-         * Meanwhile, the nextAlerts map will contain Alerts that will exist at the end of this Monitor execution. It is a compilation
-         * across Triggers because in the case of executing actions at a PER_EXECUTION frequency, all the Alerts are needed before executing
-         * Actions which can only be done once all of the aggregation results (and Triggers given the pagination logic) have been evaluated.
-         */
-        val triggerResults = mutableMapOf<String, BucketLevelTriggerRunResult>()
-        val triggerContexts = mutableMapOf<String, BucketLevelTriggerExecutionContext>()
-        val nextAlerts = mutableMapOf<String, MutableMap<AlertCategory, MutableList<Alert>>>()
-        var firstIteration = true
-        var firstPageOfInputResults = InputRunResults(listOf(), null)
-        do {
-            // TODO: Since a composite aggregation is being used for the input query, the total bucket count cannot be determined.
-            //  If a setting is imposed that limits buckets that can be processed for Bucket-Level Monitors, we'd need to iterate over
-            //  the buckets until we hit that threshold. In that case, we'd want to exit the execution without creating any alerts since the
-            //  buckets we iterate over before hitting the limit is not deterministic. Is there a better way to fail faster in this case?
-            runBlocking(InjectorContextElement(monitor.id, settings, threadPool.threadContext, roles)) {
-                // Storing the first page of results in the case of pagination input results to prevent empty results
-                // in the final output of monitorResult which occurs when all pages have been exhausted.
-                // If it's favorable to return the last page, will need to check how to accomplish that with multiple aggregation paths
-                // with different page counts.
-                val inputResults = inputService.collectInputResults(monitor, periodStart, periodEnd, monitorResult.inputResults)
-                if (firstIteration) {
-                    firstPageOfInputResults = inputResults
-                    firstIteration = false
-                }
-                monitorResult = monitorResult.copy(inputResults = inputResults)
-            }
-
-            for (trigger in monitor.triggers) {
-                // The currentAlerts map is formed by iterating over the Monitor's Triggers as keys so null should not be returned here
-                val currentAlertsForTrigger = currentAlerts[trigger]!!
-                val triggerCtx = BucketLevelTriggerExecutionContext(monitor, trigger as BucketLevelTrigger, monitorResult)
-                triggerContexts[trigger.id] = triggerCtx
-                val triggerResult = triggerService.runBucketLevelTrigger(monitor, trigger, triggerCtx)
-                triggerResults[trigger.id] = triggerResult.getCombinedTriggerRunResult(triggerResults[trigger.id])
-
-                /*
-                 * If an error was encountered when running the trigger, it means that something went wrong when parsing the input results
-                 * for the filtered buckets returned from the pipeline bucket selector injected into the input query.
-                 *
-                 * In this case, the returned aggregation result buckets are empty so the categorization of the Alerts that happens below
-                 * should be skipped/invalidated since comparing the current Alerts to an empty result will lead the execution to believe
-                 * that all Alerts have been COMPLETED. Not doing so would mean it would not be possible to propagate the error into the
-                 * existing Alerts in a way the user can easily view them since they will have all been moved to the history index.
-                 */
-                if (triggerResults[trigger.id]?.error != null) continue
-
-                // TODO: Should triggerResult's aggregationResultBucket be a list? If not, getCategorizedAlertsForBucketLevelMonitor can
-                //  be refactored to use a map instead
-                val categorizedAlerts = alertService.getCategorizedAlertsForBucketLevelMonitor(
-                    monitor, trigger, currentAlertsForTrigger, triggerResult.aggregationResultBuckets.values.toList()
-                ).toMutableMap()
-                val dedupedAlerts = categorizedAlerts.getOrDefault(AlertCategory.DEDUPED, emptyList())
-                var newAlerts = categorizedAlerts.getOrDefault(AlertCategory.NEW, emptyList())
-
-                /*
-                 * Index de-duped and new Alerts here (if it's not a test Monitor) so they are available at the time the Actions are executed.
-                 *
-                 * The new Alerts have to be returned and saved back with their indexed doc ID to prevent duplicate documents
-                 * when the Alerts are updated again after Action execution.
-                 *
-                 * Note: Index operations can fail for various reasons (such as write blocks on cluster), in such a case, the Actions
-                 * will still execute with the Alert information in the ctx but the Alerts may not be visible.
-                 */
-                if (!dryrun && monitor.id != Monitor.NO_ID) {
-                    alertService.saveAlerts(dedupedAlerts, retryPolicy, allowUpdatingAcknowledgedAlert = true)
-                    newAlerts = alertService.saveNewAlerts(newAlerts, retryPolicy)
-                }
-
-                // Store deduped and new Alerts to accumulate across pages
-                if (!nextAlerts.containsKey(trigger.id)) {
-                    nextAlerts[trigger.id] = mutableMapOf(
-                        AlertCategory.DEDUPED to mutableListOf(),
-                        AlertCategory.NEW to mutableListOf(),
-                        AlertCategory.COMPLETED to mutableListOf()
-                    )
-                }
-                nextAlerts[trigger.id]?.get(AlertCategory.DEDUPED)?.addAll(dedupedAlerts)
-                nextAlerts[trigger.id]?.get(AlertCategory.NEW)?.addAll(newAlerts)
-            }
-        } while (monitorResult.inputResults.afterKeysPresent())
-
-        // The completed Alerts are whatever are left in the currentAlerts.
-        // However, this operation will only be done if there was no trigger error, since otherwise the nextAlerts were not collected
-        // in favor of just using the currentAlerts as-is.
-        currentAlerts.forEach { (trigger, keysToAlertsMap) ->
-            if (triggerResults[trigger.id]?.error == null)
-                nextAlerts[trigger.id]?.get(AlertCategory.COMPLETED)?.addAll(alertService.convertToCompletedAlerts(keysToAlertsMap))
-        }
-
-        for (trigger in monitor.triggers) {
-            val alertsToUpdate = mutableSetOf<Alert>()
-            val completedAlertsToUpdate = mutableSetOf<Alert>()
-            // Filter ACKNOWLEDGED Alerts from the deduped list so they do not have Actions executed for them.
-            // New Alerts are ignored since they cannot be acknowledged yet.
-            val dedupedAlerts = nextAlerts[trigger.id]?.get(AlertCategory.DEDUPED)
-                ?.filterNot { it.state == Alert.State.ACKNOWLEDGED }?.toMutableList()
-                ?: mutableListOf()
-            // Update nextAlerts so the filtered DEDUPED Alerts are reflected for PER_ALERT Action execution
-            nextAlerts[trigger.id]?.set(AlertCategory.DEDUPED, dedupedAlerts)
-            val newAlerts = nextAlerts[trigger.id]?.get(AlertCategory.NEW) ?: mutableListOf()
-            val completedAlerts = nextAlerts[trigger.id]?.get(AlertCategory.COMPLETED) ?: mutableListOf()
-
-            // Adding all the COMPLETED Alerts to a separate set and removing them if they get added
-            // to alertsToUpdate to ensure the Alert doc is updated at the end in either case
-            completedAlertsToUpdate.addAll(completedAlerts)
-
-            // All trigger contexts and results should be available at this point since all triggers were evaluated in the main do-while loop
-            val triggerCtx = triggerContexts[trigger.id]!!
-            val triggerResult = triggerResults[trigger.id]!!
-            val monitorOrTriggerError = monitorResult.error ?: triggerResult.error
-            val shouldDefaultToPerExecution = defaultToPerExecutionAction(
-                monitorId = monitor.id,
-                triggerId = trigger.id,
-                totalActionableAlertCount = dedupedAlerts.size + newAlerts.size + completedAlerts.size,
-                monitorOrTriggerError = monitorOrTriggerError
-            )
-            for (action in trigger.actions) {
-                // ActionExecutionPolicy should not be null for Bucket-Level Monitors since it has a default config when not set explicitly
-                val actionExecutionScope = action.getActionExecutionPolicy(monitor)!!.actionExecutionScope
-                if (actionExecutionScope is PerAlertActionScope && !shouldDefaultToPerExecution) {
-                    for (alertCategory in actionExecutionScope.actionableAlerts) {
-                        val alertsToExecuteActionsFor = nextAlerts[trigger.id]?.get(alertCategory) ?: mutableListOf()
-                        for (alert in alertsToExecuteActionsFor) {
-                            val actionCtx = getActionContextForAlertCategory(
-                                alertCategory, alert, triggerCtx, monitorOrTriggerError
-                            )
-                            // AggregationResultBucket should not be null here
-                            val alertBucketKeysHash = alert.aggregationResultBucket!!.getBucketKeysHash()
-                            if (!triggerResult.actionResultsMap.containsKey(alertBucketKeysHash)) {
-                                triggerResult.actionResultsMap[alertBucketKeysHash] = mutableMapOf()
-                            }
-
-                            // Keeping the throttled response separate from runAction for now since
-                            // throttling is not supported for PER_EXECUTION
-                            val actionResult = if (isActionActionable(action, alert)) {
-                                runAction(action, actionCtx, dryrun)
-                            } else {
-                                ActionRunResult(action.id, action.name, mapOf(), true, null, null)
-                            }
-
-                            triggerResult.actionResultsMap[alertBucketKeysHash]?.set(action.id, actionResult)
-                            alertsToUpdate.add(alert)
-                            // Remove the alert from completedAlertsToUpdate in case it is present there since
-                            // its update will be handled in the alertsToUpdate batch
-                            completedAlertsToUpdate.remove(alert)
-                        }
-                    }
-                } else if (actionExecutionScope is PerExecutionActionScope || shouldDefaultToPerExecution) {
-                    // If all categories of Alerts are empty, there is nothing to message on and we can skip the Action.
-                    // If the error is not null, this is disregarded and the Action is executed anyway so the user can be notified.
-                    if (monitorOrTriggerError == null && dedupedAlerts.isEmpty() && newAlerts.isEmpty() && completedAlerts.isEmpty())
-                        continue
-
-                    val actionCtx = triggerCtx.copy(
-                        dedupedAlerts = dedupedAlerts,
-                        newAlerts = newAlerts,
-                        completedAlerts = completedAlerts,
-                        error = monitorResult.error ?: triggerResult.error
-                    )
-                    val actionResult = runAction(action, actionCtx, dryrun)
-                    // If there was an error during trigger execution then the Alerts to be updated are the current Alerts since the state
-                    // was not changed. Otherwise, the Alerts to be updated are the sum of the deduped, new and completed Alerts.
-                    val alertsToIterate = if (monitorOrTriggerError == null) {
-                        (dedupedAlerts + newAlerts + completedAlerts)
-                    } else currentAlerts[trigger]?.map { it.value } ?: listOf()
-                    // Save the Action run result for every Alert
-                    for (alert in alertsToIterate) {
-                        val alertBucketKeysHash = alert.aggregationResultBucket!!.getBucketKeysHash()
-                        if (!triggerResult.actionResultsMap.containsKey(alertBucketKeysHash)) {
-                            triggerResult.actionResultsMap[alertBucketKeysHash] = mutableMapOf()
-                        }
-                        triggerResult.actionResultsMap[alertBucketKeysHash]?.set(action.id, actionResult)
-                        alertsToUpdate.add(alert)
-                        // Remove the alert from completedAlertsToUpdate in case it is present there since
-                        // its update will be handled in the alertsToUpdate batch
-                        completedAlertsToUpdate.remove(alert)
-                    }
-                }
-            }
-
-            // Alerts are only added to alertsToUpdate after Action execution meaning the action results for it should be present
-            // in the actionResultsMap but returning a default value when accessing the map to be safe.
-            val updatedAlerts = alertsToUpdate.map { alert ->
-                val bucketKeysHash = alert.aggregationResultBucket!!.getBucketKeysHash()
-                val actionResults = triggerResult.actionResultsMap.getOrDefault(bucketKeysHash, emptyMap<String, ActionRunResult>())
-                alertService.updateActionResultsForBucketLevelAlert(
-                    alert.copy(lastNotificationTime = currentTime()),
-                    actionResults,
-                    // TODO: Update BucketLevelTriggerRunResult.alertError() to retrieve error based on the first failed Action
-                    monitorResult.alertError() ?: triggerResult.alertError()
-                )
-            }
-
-            // Update Alerts with action execution results (if it's not a test Monitor).
-            // ACKNOWLEDGED Alerts should not be saved here since actions are not executed for them.
-            if (!dryrun && monitor.id != Monitor.NO_ID) {
-                alertService.saveAlerts(updatedAlerts, retryPolicy, allowUpdatingAcknowledgedAlert = false)
-                // Save any COMPLETED Alerts that were not covered in updatedAlerts
-                alertService.saveAlerts(completedAlertsToUpdate.toList(), retryPolicy, allowUpdatingAcknowledgedAlert = false)
-            }
-        }
-
-        return monitorResult.copy(inputResults = firstPageOfInputResults, triggerResults = triggerResults)
-    }
-
-    private fun defaultToPerExecutionAction(
-        monitorId: String,
-        triggerId: String,
-        totalActionableAlertCount: Int,
-        monitorOrTriggerError: Exception?
-    ): Boolean {
-        // If the monitorId or triggerResult has an error, then also default to PER_EXECUTION to communicate the error
-        if (monitorOrTriggerError != null) {
-            logger.debug(
-                "Trigger [$triggerId] in monitor [$monitorId] encountered an error. Defaulting to " +
-                    "[${ActionExecutionScope.Type.PER_EXECUTION}] for action execution to communicate error."
-            )
-            return true
-        }
-
-        // If the MAX_ACTIONABLE_ALERT_COUNT is set to -1, consider it unbounded and proceed regardless of actionable Alert count
-        if (maxActionableAlertCount < 0) return false
-
-        // If the total number of Alerts to execute Actions on exceeds the MAX_ACTIONABLE_ALERT_COUNT setting then default to
-        // PER_EXECUTION for less intrusive Actions
-        if (totalActionableAlertCount > maxActionableAlertCount) {
-            logger.debug(
-                "The total actionable alerts for trigger [$triggerId] in monitor [$monitorId] is [$totalActionableAlertCount] " +
-                    "which exceeds the maximum of [$maxActionableAlertCount]. Defaulting to [${ActionExecutionScope.Type.PER_EXECUTION}] " +
-                    "for action execution."
-            )
-            return true
-        }
-
-        return false
-    }
-
-    private fun getRolesForMonitor(monitor: Monitor): List<String> {
-        /*
-         * We need to handle 3 cases:
-         * 1. Monitors created by older versions and never updated. These monitors wont have User details in the
-         * monitor object. `monitor.user` will be null. Insert `all_access, AmazonES_all_access` role.
-         * 2. Monitors are created when security plugin is disabled, these will have empty User object.
-         * (`monitor.user.name`, `monitor.user.roles` are empty )
-         * 3. Monitors are created when security plugin is enabled, these will have an User object.
-         */
-        return if (monitor.user == null) {
-            // fixme: discuss and remove hardcoded to settings?
-            // TODO: Remove "AmazonES_all_access" role?
-            settings.getAsList("", listOf("all_access", "AmazonES_all_access"))
-        } else {
-            monitor.user.roles
-        }
-    }
-
-    // TODO: Can this be updated to just use 'Instant.now()'?
-    //  'threadPool.absoluteTimeInMillis()' is referring to a cached value of System.currentTimeMillis() that by default updates every 200ms
-    private fun currentTime() = Instant.ofEpochMilli(threadPool.absoluteTimeInMillis())
-
-    private fun isActionActionable(action: Action, alert: Alert?): Boolean {
-        if (alert == null || action.throttle == null) {
-            return true
-        }
-        if (action.throttleEnabled) {
-            val result = alert.actionExecutionResults.firstOrNull { r -> r.actionId == action.id }
-            val lastExecutionTime: Instant? = result?.lastExecutionTime
-            val throttledTimeBound = currentTime().minus(action.throttle.value.toLong(), action.throttle.unit)
-            return (lastExecutionTime == null || lastExecutionTime.isBefore(throttledTimeBound))
-        }
-        return true
-    }
-
-    private fun getActionContextForAlertCategory(
-        alertCategory: AlertCategory,
-        alert: Alert,
-        ctx: BucketLevelTriggerExecutionContext,
-        error: Exception?
-    ): BucketLevelTriggerExecutionContext {
-        return when (alertCategory) {
-            AlertCategory.DEDUPED ->
-                ctx.copy(dedupedAlerts = listOf(alert), newAlerts = emptyList(), completedAlerts = emptyList(), error = error)
-            AlertCategory.NEW ->
-                ctx.copy(dedupedAlerts = emptyList(), newAlerts = listOf(alert), completedAlerts = emptyList(), error = error)
-            AlertCategory.COMPLETED ->
-                ctx.copy(dedupedAlerts = emptyList(), newAlerts = emptyList(), completedAlerts = listOf(alert), error = error)
-        }
-    }
-
-    private suspend fun runAction(action: Action, ctx: QueryLevelTriggerExecutionContext, dryrun: Boolean): ActionRunResult {
-        return try {
-            if (!isActionActionable(action, ctx.alert)) {
-                return ActionRunResult(action.id, action.name, mapOf(), true, null, null)
-            }
-            val actionOutput = mutableMapOf<String, String>()
-            actionOutput[SUBJECT] = if (action.subjectTemplate != null) compileTemplate(action.subjectTemplate, ctx) else ""
-            actionOutput[MESSAGE] = compileTemplate(action.messageTemplate, ctx)
-            if (Strings.isNullOrEmpty(actionOutput[MESSAGE])) {
-                throw IllegalStateException("Message content missing in the Destination with id: ${action.destinationId}")
-            }
-            if (!dryrun) {
-                withContext(Dispatchers.IO) {
-                    val destination = AlertingConfigAccessor.getDestinationInfo(client, xContentRegistry, action.destinationId)
-                    if (!destination.isAllowed(allowList)) {
-                        throw IllegalStateException("Monitor contains a Destination type that is not allowed: ${destination.type}")
-                    }
-
-                    val destinationCtx = destinationContextFactory.getDestinationContext(destination)
-                    actionOutput[MESSAGE_ID] = destination.publish(
-                        actionOutput[SUBJECT],
-                        actionOutput[MESSAGE]!!,
-                        destinationCtx,
-                        hostDenyList
-                    )
-                }
-            }
-            ActionRunResult(action.id, action.name, actionOutput, false, currentTime(), null)
-        } catch (e: Exception) {
-            ActionRunResult(action.id, action.name, mapOf(), false, currentTime(), e)
-        }
-    }
-
-    // TODO: This is largely a duplicate of runAction above for BucketLevelTriggerExecutionContext for now.
-    //   After suppression logic implementation, if this remains mostly the same, it can be refactored.
-    private suspend fun runAction(action: Action, ctx: BucketLevelTriggerExecutionContext, dryrun: Boolean): ActionRunResult {
-        return try {
-            val actionOutput = mutableMapOf<String, String>()
-            actionOutput[SUBJECT] = if (action.subjectTemplate != null) compileTemplate(action.subjectTemplate, ctx) else ""
-            actionOutput[MESSAGE] = compileTemplate(action.messageTemplate, ctx)
-            if (Strings.isNullOrEmpty(actionOutput[MESSAGE])) {
-                throw IllegalStateException("Message content missing in the Destination with id: ${action.destinationId}")
-            }
-            if (!dryrun) {
-                withContext(Dispatchers.IO) {
-                    val destination = AlertingConfigAccessor.getDestinationInfo(client, xContentRegistry, action.destinationId)
-                    if (!destination.isAllowed(allowList)) {
-                        throw IllegalStateException("Monitor contains a Destination type that is not allowed: ${destination.type}")
-                    }
-
-                    val destinationCtx = destinationContextFactory.getDestinationContext(destination)
-                    actionOutput[MESSAGE_ID] = destination.publish(
-                        actionOutput[SUBJECT],
-                        actionOutput[MESSAGE]!!,
-                        destinationCtx,
-                        hostDenyList
-                    )
-                }
-            }
-            ActionRunResult(action.id, action.name, actionOutput, false, currentTime(), null)
-        } catch (e: Exception) {
-            ActionRunResult(action.id, action.name, mapOf(), false, currentTime(), e)
-        }
-    }
-
-    private fun compileTemplate(template: Script, ctx: TriggerExecutionContext): String {
-        return scriptService.compile(template, TemplateScript.CONTEXT)
-            .newInstance(template.params + mapOf("ctx" to ctx.asTemplateArg()))
-            .execute()
-    }
-
-    suspend fun runDocLevelMonitor(monitor: Monitor, periodStart: Instant, periodEnd: Instant, dryrun: Boolean = false) {
-        logger.info("Document-level-monitor is running ...")
-        try {
-            validate(monitor)
-        } catch (e: Exception) {
-            logger.info("Failed to start Document-level-monitor. Error: ${e.message}")
-            return
-        }
-
-        val docLevelMonitorInput = monitor.inputs[0] as DocLevelMonitorInput
-        var index = docLevelMonitorInput.indices[0]
-        val queries: List<DocLevelQuery> = docLevelMonitorInput.queries
-
-        var lastRunContext = mutableMapOf<String, Any>()
-        var updatedLastRunContext = lastRunContext.toMutableMap()
-
-        val queryToDocIds = mutableMapOf<DocLevelQuery, Set<String>>()
-        val docsToQueries = mutableMapOf<String, MutableList<String>>()
-
-        // TODO: Add log message if index is/is not alias?
-        try {
-            val isAlias: Boolean
-            var aliasWriteIndex = index
-
-            val getAliasesRequest = GetAliasesRequest(index)
-            val getAliasesResponse = client.admin().indices().getAliases(getAliasesRequest).actionGet()
-
-            val aliasIndices = getAliasesResponse.aliases.keys()
-
-            isAlias = !aliasIndices.isEmpty
-            val aliasIndicesLastRunContext = mutableMapOf<String, Any>()
-            val aliasIndicesUpdatedContext = mutableMapOf<String, Any>()
-
-            if (isAlias) {
-                /* Alias-handling logic */
-
-                var aliasMetadata: AliasMetadata? = null
-                aliasIndices.forEach { aliasIndex ->
-                    val aliasIndexName = aliasIndex.value
-
-                    // Find the write index for the alias
-                    getAliasesResponse.aliases.get(aliasIndexName).forEach findWriteIndex@{
-                        if (it.alias == index && it.writeIndex() != null && it.writeIndex()) {
-                            aliasMetadata = it
-                            return@findWriteIndex
-                        }
-                    }
-
-                    // Prepare lastRunContext for each index in the alias
-                    val aliasIndexLastRunContext = getlastRunContext(monitor, aliasIndexName)
-                    aliasIndicesLastRunContext[aliasIndexName] = aliasIndexLastRunContext
-
-                    // Prepare updatedLastRunContext for each index in the alias
-                    val aliasIndexUpdatedRunContext = updateLastRunContext(
-                        aliasIndexLastRunContext.toMutableMap(),
-                        aliasIndexName
-                    ) as MutableMap<String, Any>
-                    aliasIndicesUpdatedContext[aliasIndexName] = aliasIndexUpdatedRunContext
-
-                    // Prepare DocumentExecutionContext for each index in the alias
-                    val aliasIndexDocExecutionContext = DocumentExecutionContext(queries, aliasIndexLastRunContext, aliasIndexUpdatedRunContext)
-                    if (aliasMetadata != null) {
-                        // Setting the write index for the alias
-                        aliasWriteIndex = aliasIndexName
-
-                        // Setting lastRunContext to the context of the write index
-                        lastRunContext = aliasIndexLastRunContext
-
-                        // Setting updatedLastRunContext to the context of the write index
-                        updatedLastRunContext = aliasIndexUpdatedRunContext.toMutableMap()
-                    }
-
-                    val queryResults = getDocLevelQueryResults(
-                        aliasIndexDocExecutionContext,
-                        aliasIndexName,
-                        queries
-                    )
-
-                    val newQueryToDocIds = mutableMapOf<DocLevelQuery, Set<String>>()
-                    queryResults["queryDocIds"]?.forEach {
-                        val docLevelQuery = it.key
-                        val matchingDocIds = it.value
-                        val existingQueryToDocIds = queryToDocIds.getOrDefault(docLevelQuery, setOf()).toMutableSet()
-                        existingQueryToDocIds.addAll(matchingDocIds)
-                        newQueryToDocIds[it.key as DocLevelQuery] = existingQueryToDocIds
-                    }
-
-                    val newDocsToQueries = mutableMapOf<String, MutableList<String>>()
-                    queryResults["docsToQueries"]?.forEach {
-                        val docId = it.key
-                        val queryIds = it.value
-                        val existingQueryIds = docsToQueries.getOrDefault(docId, mutableListOf())
-                        existingQueryIds.addAll(queryIds)
-                        newDocsToQueries[docId as String] = existingQueryIds
-                    }
-
-                    queryToDocIds.putAll(newQueryToDocIds)
-                    docsToQueries.putAll(queryResults["docsToQueries"] as MutableMap<String, MutableList<String>>)
-                }
-
-                // Return if no write index is found for the alias
-                if (aliasMetadata == null) {
-                    logger.info("Failed to start Document-level-monitor $index. Input is an alias without a write index.")
-                    return
-                    // TODO: Should we throw an exception here instead?
-//                    throw IOException("Failed to start Document-level-monitor $index. Input is an alias without a write index.")
-                }
-
-                updatedLastRunContext[ALIAS_INDICES_FIELD] = aliasIndicesUpdatedContext
-
-                // Updating 'index' to the alias' write index for the remainder of the monitor execution logic
-                index = aliasWriteIndex
-            } else {
-                /* Standard index-handling logic */
-                lastRunContext = getlastRunContext(monitor, index)
-                updatedLastRunContext = updateLastRunContext(lastRunContext.toMutableMap(), index) as MutableMap<String, Any>
-                val docExecutionContext = DocumentExecutionContext(queries, lastRunContext, updatedLastRunContext)
-                val queryResults = getDocLevelQueryResults(docExecutionContext, index, queries)
-                queryToDocIds.putAll(queryResults["queryDocIds"] as MutableMap<DocLevelQuery, Set<String>>)
-                docsToQueries.putAll(queryResults["docsToQueries"] as MutableMap<String, MutableList<String>>)
-            }
-        } catch (e: Exception) {
-            logger.info("Failed to start Document-level-monitor $index. Error: ${e.message}")
-        }
-
-        val queryIds = queries.map { it.id }
-
-        monitor.triggers.forEach {
-            runForEachDocTrigger(it as DocumentLevelTrigger, monitor, docsToQueries, queryIds, queryToDocIds)
-        }
-
-        // TODO: Check for race condition against the update monitor api
-        // This does the update at the end in case of errors and makes sure all the queries are executed
-        val updatedMonitor = monitor.copy(lastRunContext = updatedLastRunContext)
-        // note: update has to called in serial for shards of a given index.
-        // make sure this is just updated for the specific query or at the end of all the queries
-        updateMonitor(client, xContentRegistry, settings, updatedMonitor)
-    }
-
-    private fun runForEachDocTrigger(
-        trigger: DocumentLevelTrigger,
-        monitor: Monitor,
-        docsToQueries: Map<String, List<String>>,
-        queryIds: List<String>,
-        queryToDocIds: Map<DocLevelQuery, Set<String>>
-    ) {
-        val triggerCtx = DocumentLevelTriggerExecutionContext(monitor, trigger)
-        val triggerResult = triggerService.runDocLevelTrigger(monitor, trigger, triggerCtx, docsToQueries, queryIds)
-
-        logger.info("trigger results")
-        logger.info(triggerResult.triggeredDocs.toString())
-
-        val index = (monitor.inputs[0] as DocLevelMonitorInput).indices[0]
-
-        queryToDocIds.forEach {
-            val queryTriggeredDocs = it.value.intersect(triggerResult.triggeredDocs)
-            if (queryTriggeredDocs.isNotEmpty()) {
-                val findingId = createFindings(monitor, index, it.key, queryTriggeredDocs, trigger)
-                // TODO: check if need to create alert, if so create it and point it to FindingId
-                // TODO: run action as well, but this mat need to be throttled based on Mo's comment for bucket level alerting
-            }
-        }
-    }
-
-    private fun getDocLevelQueryResults(
-        documentExecutionContext: DocumentExecutionContext,
-        index: String,
-        queries: List<DocLevelQuery>
-    ): MutableMap<String, MutableMap<out Any, out Collection<String>>> {
-        val queryDocIds = mutableMapOf<DocLevelQuery, Set<String>>()
-        val docsToQueries = mutableMapOf<String, MutableList<String>>()
-        for (query in queries) {
-            val matchingDocIds = runForEachQuery(documentExecutionContext, query, index)
-            queryDocIds[query] = matchingDocIds
-            matchingDocIds.forEach {
-                docsToQueries.putIfAbsent(it, mutableListOf())
-                docsToQueries[it]?.add(query.id)
-            }
-        }
-        return mutableMapOf(
-            ("queryDocIds" to queryDocIds),
-            ("docsToQueries" to docsToQueries)
-        )
-    }
-
-    private fun createFindings(
-        monitor: Monitor,
-        index: String,
-        docLevelQuery: DocLevelQuery,
-        matchingDocIds: Set<String>,
-        trigger: DocumentLevelTrigger
-    ): String {
-        val finding = Finding(
-            id = UUID.randomUUID().toString(),
-            relatedDocId = matchingDocIds.joinToString(","),
-            monitorId = monitor.id,
-            monitorName = monitor.name,
-            index = index,
-            queryId = docLevelQuery.id,
-            queryTags = docLevelQuery.tags,
-            severity = docLevelQuery.severity,
-            timestamp = Instant.now(),
-            triggerId = trigger.id,
-            triggerName = trigger.name
-        )
-
-        val findingStr = finding.toXContent(XContentBuilder.builder(XContentType.JSON.xContent()), ToXContent.EMPTY_PARAMS).string()
-        // change this to debug.
-        logger.info("Findings: $findingStr")
-
-        // todo: below is all hardcoded, temp code and added only to test. replace this with proper Findings index lifecycle management.
-        val indexRequest = IndexRequest(".opensearch-alerting-findings")
-            .setRefreshPolicy(WriteRequest.RefreshPolicy.IMMEDIATE)
-            .source(findingStr, XContentType.JSON)
-
-        client.index(indexRequest).actionGet()
-        return finding.id
-    }
-
-    private fun runForEachQuery(
-        docExecutionCtx: DocumentExecutionContext,
-        query: DocLevelQuery,
-        index: String
-    ): Set<String> {
-        val count: Int = docExecutionCtx.lastRunContext["shards_count"] as Int
-        val matchingDocs = mutableSetOf<String>()
-        for (i: Int in 0 until count) {
-            val shard = i.toString()
-            try {
-                logger.info("Monitor execution for shard: $shard")
-
-                val maxSeqNo: Long = docExecutionCtx.updatedLastRunContext[shard].toString().toLong()
-                logger.info("MaxSeqNo of shard_$shard is $maxSeqNo")
-
-                val hits: SearchHits = searchShard(
-                    index,
-                    shard,
-                    docExecutionCtx.lastRunContext[shard].toString().toLongOrNull(),
-                    maxSeqNo,
-                    query.query
-                )
-                logger.info("Search hits for shard_$shard is: ${hits.hits.size}")
-
-                if (hits.hits.isNotEmpty()) {
-                    logger.info("found matches")
-                    matchingDocs.addAll(getAllDocIds(hits))
-                }
-            } catch (e: Exception) {
-                logger.info("Failed to run for shard $shard. Error: ${e.message}")
-                logger.debug("Failed to run for shard $shard", e)
-            }
-        }
-        return matchingDocs
-    }
-
-    // todo: add more validations.
-    private fun validate(monitor: Monitor) {
-        if (monitor.inputs.size > 1) {
-            throw IOException("Only one input is supported with document-level-monitor.")
-        }
-
-        if (monitor.inputs[0].name() != DocLevelMonitorInput.DOC_LEVEL_INPUT_FIELD) {
-            throw IOException("Invalid input with document-level-monitor.")
-        }
-
-        val docLevelMonitorInput = monitor.inputs[0] as DocLevelMonitorInput
-        if (docLevelMonitorInput.indices.size > 1) {
-            throw IOException("Only one index is supported with document-level-monitor.")
-        }
-    }
-
-    private fun getShardsCount(index: String): Int {
-        val allShards: List<ShardRouting> = clusterService.state().routingTable().allShards(index)
-        return allShards.filter { it.primary() }.size
-    }
-
-    private fun getlastRunContext(monitor: Monitor, index: String): MutableMap<String, Any> {
-        var lastRunContext = monitor.lastRunContext.toMutableMap()
-        /*
-        If the monitor is configured with an alias as its index, the
-        following logic will pull the lastRunContext for the alias' index
-        */
-        lastRunContext = lastRunContext.getOrDefault(ALIAS_INDICES_FIELD, lastRunContext) as MutableMap<String, Any>
-        lastRunContext = lastRunContext.getOrDefault(index, lastRunContext) as MutableMap<String, Any>
-        try {
-            if (lastRunContext.isNullOrEmpty()) {
-                lastRunContext = createRunContext(index).toMutableMap()
-            }
-        } catch (e: Exception) {
-            logger.info("Failed to start Document-level-monitor $index. Error: ${e.message}")
-        }
-        return lastRunContext
-    }
-
-    private fun createRunContext(index: String): HashMap<String, Any> {
-        val lastRunContext = HashMap<String, Any>()
-        lastRunContext["index"] = index
-        val count = getShardsCount(index)
-        lastRunContext["shards_count"] = count
-
-        for (i: Int in 0 until count) {
-            val shard = i.toString()
-            val maxSeqNo: Long = getMaxSeqNo(index, shard)
-            lastRunContext[shard] = maxSeqNo
-        }
-        return lastRunContext
-    }
-
-    private fun updateLastRunContext(lastRunContext: Map<String, Any>, index: String): Map<String, Any> {
-        val count: Int = lastRunContext["shards_count"] as Int
-        val updatedLastRunContext = lastRunContext.toMutableMap()
-        for (i: Int in 0 until count) {
-            val shard = i.toString()
-            val maxSeqNo: Long = getMaxSeqNo(index, shard)
-            updatedLastRunContext[shard] = maxSeqNo.toString()
-        }
-        return updatedLastRunContext
-    }
-
-    /**
-     * Get the current max seq number of the shard. We find it by searching the last document
-     *  in the primary shard.
-     */
-    private fun getMaxSeqNo(index: String, shard: String): Long {
-        val request: SearchRequest = SearchRequest()
-            .indices(index)
-            .preference("_shards:$shard")
-            .source(
-                SearchSourceBuilder()
-                    .version(true)
-                    .sort("_seq_no", SortOrder.DESC)
-                    .seqNoAndPrimaryTerm(true)
-                    .query(QueryBuilders.matchAllQuery())
-                    .size(1)
-            )
-        val response: SearchResponse = client.search(request).actionGet()
-        if (response.status() !== RestStatus.OK) {
-            throw IOException("Failed to get max seq no for shard: $shard")
-        }
-        if (response.hits.hits.isEmpty())
-            return -1L
-
-        return response.hits.hits[0].seqNo
-    }
-=======
 import org.opensearch.alerting.script.TriggerExecutionContext
 import java.time.Instant
->>>>>>> bc03933b
 
 interface MonitorRunner {
 
