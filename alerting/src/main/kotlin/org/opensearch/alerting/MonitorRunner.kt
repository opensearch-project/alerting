/*
 * Copyright OpenSearch Contributors
 * SPDX-License-Identifier: Apache-2.0
 */

package org.opensearch.alerting

<<<<<<< HEAD
import kotlinx.coroutines.CoroutineScope
import kotlinx.coroutines.Dispatchers
import kotlinx.coroutines.Job
import kotlinx.coroutines.SupervisorJob
import kotlinx.coroutines.launch
import kotlinx.coroutines.withContext
import org.apache.logging.log4j.LogManager
import org.opensearch.action.bulk.BackoffPolicy
import org.opensearch.alerting.alerts.AlertIndices
import org.opensearch.alerting.alerts.moveAlerts
import org.opensearch.alerting.core.JobRunner
import org.opensearch.alerting.core.model.ScheduledJob
=======
>>>>>>> 8e991f6a
import org.opensearch.alerting.model.ActionRunResult
import org.opensearch.alerting.model.Monitor
import org.opensearch.alerting.model.MonitorRunResult
import org.opensearch.alerting.model.action.Action
<<<<<<< HEAD
import org.opensearch.alerting.model.action.Action.Companion.MESSAGE
import org.opensearch.alerting.model.action.Action.Companion.MESSAGE_ID
import org.opensearch.alerting.model.action.Action.Companion.SUBJECT
import org.opensearch.alerting.model.action.ActionExecutionScope
import org.opensearch.alerting.model.action.AlertCategory
import org.opensearch.alerting.model.action.PerAlertActionScope
import org.opensearch.alerting.model.action.PerExecutionActionScope
import org.opensearch.alerting.model.destination.Destination
import org.opensearch.alerting.model.destination.DestinationContextFactory
import org.opensearch.alerting.opensearchapi.InjectorContextElement
import org.opensearch.alerting.opensearchapi.retry
import org.opensearch.alerting.opensearchapi.withClosableContext
import org.opensearch.alerting.script.BucketLevelTriggerExecutionContext
import org.opensearch.alerting.script.QueryLevelTriggerExecutionContext
import org.opensearch.alerting.script.TriggerExecutionContext
import org.opensearch.alerting.settings.AlertingSettings.Companion.ALERT_BACKOFF_COUNT
import org.opensearch.alerting.settings.AlertingSettings.Companion.ALERT_BACKOFF_MILLIS
import org.opensearch.alerting.settings.AlertingSettings.Companion.DEFAULT_MAX_ACTIONABLE_ALERT_COUNT
import org.opensearch.alerting.settings.AlertingSettings.Companion.MAX_ACTIONABLE_ALERT_COUNT
import org.opensearch.alerting.settings.AlertingSettings.Companion.MOVE_ALERTS_BACKOFF_COUNT
import org.opensearch.alerting.settings.AlertingSettings.Companion.MOVE_ALERTS_BACKOFF_MILLIS
import org.opensearch.alerting.settings.DestinationSettings
import org.opensearch.alerting.settings.DestinationSettings.Companion.ALLOW_LIST
import org.opensearch.alerting.settings.DestinationSettings.Companion.ALLOW_LIST_NONE
import org.opensearch.alerting.settings.DestinationSettings.Companion.HOST_DENY_LIST
import org.opensearch.alerting.settings.DestinationSettings.Companion.loadDestinationSettings
import org.opensearch.alerting.settings.LegacyOpenDistroDestinationSettings.Companion.HOST_DENY_LIST_NONE
import org.opensearch.alerting.util.destinationmigration.NotificationActionConfigs
import org.opensearch.alerting.util.destinationmigration.NotificationApiUtils.Companion.getNotificationConfigInfo
import org.opensearch.alerting.util.destinationmigration.createMessageContent
import org.opensearch.alerting.util.destinationmigration.getTitle
import org.opensearch.alerting.util.destinationmigration.publishLegacyNotification
import org.opensearch.alerting.util.destinationmigration.sendNotification
import org.opensearch.alerting.util.getActionExecutionPolicy
import org.opensearch.alerting.util.getBucketKeysHash
import org.opensearch.alerting.util.getCombinedTriggerRunResult
import org.opensearch.alerting.util.isADMonitor
import org.opensearch.alerting.util.isAllowed
import org.opensearch.alerting.util.isBucketLevelMonitor
import org.opensearch.alerting.util.isTestAction
import org.opensearch.client.Client
import org.opensearch.client.node.NodeClient
import org.opensearch.cluster.service.ClusterService
import org.opensearch.common.Strings
import org.opensearch.common.component.AbstractLifecycleComponent
import org.opensearch.common.settings.Settings
import org.opensearch.common.xcontent.NamedXContentRegistry
import org.opensearch.commons.notifications.model.NotificationConfigInfo
import org.opensearch.script.Script
import org.opensearch.script.ScriptService
import org.opensearch.script.TemplateScript
import org.opensearch.threadpool.ThreadPool
=======
import org.opensearch.alerting.script.TriggerExecutionContext
>>>>>>> 8e991f6a
import java.time.Instant

interface MonitorRunner {

    suspend fun runMonitor(
        monitor: Monitor,
        monitorCtx: MonitorRunnerExecutionContext,
        periodStart: Instant,
        periodEnd: Instant,
<<<<<<< HEAD
        dryrun: Boolean = false
    ): MonitorRunResult<BucketLevelTriggerRunResult> {
        val roles = getRolesForMonitor(monitor)
        logger.debug("Running monitor: ${monitor.name} with roles: $roles Thread: ${Thread.currentThread().name}")

        if (periodStart == periodEnd) {
            logger.warn("Start and end time are the same: $periodStart. This monitor will probably only run once.")
        }

        var monitorResult = MonitorRunResult<BucketLevelTriggerRunResult>(monitor.name, periodStart, periodEnd)
        val currentAlerts = try {
            alertIndices.createOrUpdateAlertIndex()
            alertIndices.createOrUpdateInitialHistoryIndex()
            alertService.loadCurrentAlertsForBucketLevelMonitor(monitor)
        } catch (e: Exception) {
            // We can't save ERROR alerts to the index here as we don't know if there are existing ACTIVE alerts
            val id = if (monitor.id.trim().isEmpty()) "_na_" else monitor.id
            logger.error("Error loading alerts for monitor: $id", e)
            return monitorResult.copy(error = e)
        }

        /*
         * Since the aggregation query can consist of multiple pages, each iteration of the do-while loop only has partial results
         * from the runBucketLevelTrigger results whereas the currentAlerts has a complete view of existing Alerts. This means that
         * it can be confirmed if an Alert is new or de-duped local to the do-while loop if a key appears or doesn't appear in
         * the currentAlerts. However, it cannot be guaranteed that an existing Alert is COMPLETED until all pages have been
         * iterated over (since a bucket that did not appear in one page of the aggregation results, could appear in a later page).
         *
         * To solve for this, the currentAlerts will be acting as a list of "potentially completed alerts" throughout the execution.
         * When categorizing the Alerts in each iteration, de-duped Alerts will be removed from the currentAlerts map
         * (for the Trigger being executed) and the Alerts left in currentAlerts after all pages have been iterated through can
         * be marked as COMPLETED since they were never de-duped.
         *
         * Meanwhile, the nextAlerts map will contain Alerts that will exist at the end of this Monitor execution. It is a compilation
         * across Triggers because in the case of executing actions at a PER_EXECUTION frequency, all the Alerts are needed before executing
         * Actions which can only be done once all of the aggregation results (and Triggers given the pagination logic) have been evaluated.
         */
        val triggerResults = mutableMapOf<String, BucketLevelTriggerRunResult>()
        val triggerContexts = mutableMapOf<String, BucketLevelTriggerExecutionContext>()
        val nextAlerts = mutableMapOf<String, MutableMap<AlertCategory, MutableList<Alert>>>()
        var firstIteration = true
        var firstPageOfInputResults = InputRunResults(listOf(), null)
        do {
            // TODO: Since a composite aggregation is being used for the input query, the total bucket count cannot be determined.
            //  If a setting is imposed that limits buckets that can be processed for Bucket-Level Monitors, we'd need to iterate over
            //  the buckets until we hit that threshold. In that case, we'd want to exit the execution without creating any alerts since the
            //  buckets we iterate over before hitting the limit is not deterministic. Is there a better way to fail faster in this case?
            withClosableContext(InjectorContextElement(monitor.id, settings, threadPool.threadContext, roles)) {
                // Storing the first page of results in the case of pagination input results to prevent empty results
                // in the final output of monitorResult which occurs when all pages have been exhausted.
                // If it's favorable to return the last page, will need to check how to accomplish that with multiple aggregation paths
                // with different page counts.
                val inputResults = inputService.collectInputResults(monitor, periodStart, periodEnd, monitorResult.inputResults)
                if (firstIteration) {
                    firstPageOfInputResults = inputResults
                    firstIteration = false
                }
                monitorResult = monitorResult.copy(inputResults = inputResults)
            }

            for (trigger in monitor.triggers) {
                // The currentAlerts map is formed by iterating over the Monitor's Triggers as keys so null should not be returned here
                val currentAlertsForTrigger = currentAlerts[trigger]!!
                val triggerCtx = BucketLevelTriggerExecutionContext(monitor, trigger as BucketLevelTrigger, monitorResult)
                triggerContexts[trigger.id] = triggerCtx
                val triggerResult = triggerService.runBucketLevelTrigger(monitor, trigger, triggerCtx)
                triggerResults[trigger.id] = triggerResult.getCombinedTriggerRunResult(triggerResults[trigger.id])

                /*
                 * If an error was encountered when running the trigger, it means that something went wrong when parsing the input results
                 * for the filtered buckets returned from the pipeline bucket selector injected into the input query.
                 *
                 * In this case, the returned aggregation result buckets are empty so the categorization of the Alerts that happens below
                 * should be skipped/invalidated since comparing the current Alerts to an empty result will lead the execution to believe
                 * that all Alerts have been COMPLETED. Not doing so would mean it would not be possible to propagate the error into the
                 * existing Alerts in a way the user can easily view them since they will have all been moved to the history index.
                 */
                if (triggerResults[trigger.id]?.error != null) continue

                // TODO: Should triggerResult's aggregationResultBucket be a list? If not, getCategorizedAlertsForBucketLevelMonitor can
                //  be refactored to use a map instead
                val categorizedAlerts = alertService.getCategorizedAlertsForBucketLevelMonitor(
                    monitor, trigger, currentAlertsForTrigger, triggerResult.aggregationResultBuckets.values.toList()
                ).toMutableMap()
                val dedupedAlerts = categorizedAlerts.getOrDefault(AlertCategory.DEDUPED, emptyList())
                var newAlerts = categorizedAlerts.getOrDefault(AlertCategory.NEW, emptyList())

                /*
                 * Index de-duped and new Alerts here (if it's not a test Monitor) so they are available at the time the Actions are executed.
                 *
                 * The new Alerts have to be returned and saved back with their indexed doc ID to prevent duplicate documents
                 * when the Alerts are updated again after Action execution.
                 *
                 * Note: Index operations can fail for various reasons (such as write blocks on cluster), in such a case, the Actions
                 * will still execute with the Alert information in the ctx but the Alerts may not be visible.
                 */
                if (!dryrun && monitor.id != Monitor.NO_ID) {
                    alertService.saveAlerts(dedupedAlerts, retryPolicy, allowUpdatingAcknowledgedAlert = true)
                    newAlerts = alertService.saveNewAlerts(newAlerts, retryPolicy)
                }

                // Store deduped and new Alerts to accumulate across pages
                if (!nextAlerts.containsKey(trigger.id)) {
                    nextAlerts[trigger.id] = mutableMapOf(
                        AlertCategory.DEDUPED to mutableListOf(),
                        AlertCategory.NEW to mutableListOf(),
                        AlertCategory.COMPLETED to mutableListOf()
                    )
                }
                nextAlerts[trigger.id]?.get(AlertCategory.DEDUPED)?.addAll(dedupedAlerts)
                nextAlerts[trigger.id]?.get(AlertCategory.NEW)?.addAll(newAlerts)
            }
        } while (monitorResult.inputResults.afterKeysPresent())

        // The completed Alerts are whatever are left in the currentAlerts.
        // However, this operation will only be done if there was no trigger error, since otherwise the nextAlerts were not collected
        // in favor of just using the currentAlerts as-is.
        currentAlerts.forEach { (trigger, keysToAlertsMap) ->
            if (triggerResults[trigger.id]?.error == null)
                nextAlerts[trigger.id]?.get(AlertCategory.COMPLETED)?.addAll(alertService.convertToCompletedAlerts(keysToAlertsMap))
        }

        for (trigger in monitor.triggers) {
            val alertsToUpdate = mutableSetOf<Alert>()
            val completedAlertsToUpdate = mutableSetOf<Alert>()
            // Filter ACKNOWLEDGED Alerts from the deduped list so they do not have Actions executed for them.
            // New Alerts are ignored since they cannot be acknowledged yet.
            val dedupedAlerts = nextAlerts[trigger.id]?.get(AlertCategory.DEDUPED)
                ?.filterNot { it.state == Alert.State.ACKNOWLEDGED }?.toMutableList()
                ?: mutableListOf()
            // Update nextAlerts so the filtered DEDUPED Alerts are reflected for PER_ALERT Action execution
            nextAlerts[trigger.id]?.set(AlertCategory.DEDUPED, dedupedAlerts)
            val newAlerts = nextAlerts[trigger.id]?.get(AlertCategory.NEW) ?: mutableListOf()
            val completedAlerts = nextAlerts[trigger.id]?.get(AlertCategory.COMPLETED) ?: mutableListOf()

            // Adding all the COMPLETED Alerts to a separate set and removing them if they get added
            // to alertsToUpdate to ensure the Alert doc is updated at the end in either case
            completedAlertsToUpdate.addAll(completedAlerts)

            // All trigger contexts and results should be available at this point since all triggers were evaluated in the main do-while loop
            val triggerCtx = triggerContexts[trigger.id]!!
            val triggerResult = triggerResults[trigger.id]!!
            val monitorOrTriggerError = monitorResult.error ?: triggerResult.error
            val shouldDefaultToPerExecution = defaultToPerExecutionAction(
                monitorId = monitor.id,
                triggerId = trigger.id,
                totalActionableAlertCount = dedupedAlerts.size + newAlerts.size + completedAlerts.size,
                monitorOrTriggerError = monitorOrTriggerError
            )
            for (action in trigger.actions) {
                // ActionExecutionPolicy should not be null for Bucket-Level Monitors since it has a default config when not set explicitly
                val actionExecutionScope = action.getActionExecutionPolicy(monitor)!!.actionExecutionScope
                if (actionExecutionScope is PerAlertActionScope && !shouldDefaultToPerExecution) {
                    for (alertCategory in actionExecutionScope.actionableAlerts) {
                        val alertsToExecuteActionsFor = nextAlerts[trigger.id]?.get(alertCategory) ?: mutableListOf()
                        for (alert in alertsToExecuteActionsFor) {
                            val actionCtx = getActionContextForAlertCategory(
                                alertCategory, alert, triggerCtx, monitorOrTriggerError
                            )
                            // AggregationResultBucket should not be null here
                            val alertBucketKeysHash = alert.aggregationResultBucket!!.getBucketKeysHash()
                            if (!triggerResult.actionResultsMap.containsKey(alertBucketKeysHash)) {
                                triggerResult.actionResultsMap[alertBucketKeysHash] = mutableMapOf()
                            }

                            // Keeping the throttled response separate from runAction for now since
                            // throttling is not supported for PER_EXECUTION
                            val actionResult = if (isActionActionable(action, alert)) {
                                runAction(action, actionCtx, dryrun)
                            } else {
                                ActionRunResult(action.id, action.name, mapOf(), true, null, null)
                            }

                            triggerResult.actionResultsMap[alertBucketKeysHash]?.set(action.id, actionResult)
                            alertsToUpdate.add(alert)
                            // Remove the alert from completedAlertsToUpdate in case it is present there since
                            // its update will be handled in the alertsToUpdate batch
                            completedAlertsToUpdate.remove(alert)
                        }
                    }
                } else if (actionExecutionScope is PerExecutionActionScope || shouldDefaultToPerExecution) {
                    // If all categories of Alerts are empty, there is nothing to message on and we can skip the Action.
                    // If the error is not null, this is disregarded and the Action is executed anyway so the user can be notified.
                    if (monitorOrTriggerError == null && dedupedAlerts.isEmpty() && newAlerts.isEmpty() && completedAlerts.isEmpty())
                        continue

                    val actionCtx = triggerCtx.copy(
                        dedupedAlerts = dedupedAlerts,
                        newAlerts = newAlerts,
                        completedAlerts = completedAlerts,
                        error = monitorResult.error ?: triggerResult.error
                    )
                    val actionResult = runAction(action, actionCtx, dryrun)
                    // If there was an error during trigger execution then the Alerts to be updated are the current Alerts since the state
                    // was not changed. Otherwise, the Alerts to be updated are the sum of the deduped, new and completed Alerts.
                    val alertsToIterate = if (monitorOrTriggerError == null) {
                        (dedupedAlerts + newAlerts + completedAlerts)
                    } else currentAlerts[trigger]?.map { it.value } ?: listOf()
                    // Save the Action run result for every Alert
                    for (alert in alertsToIterate) {
                        val alertBucketKeysHash = alert.aggregationResultBucket!!.getBucketKeysHash()
                        if (!triggerResult.actionResultsMap.containsKey(alertBucketKeysHash)) {
                            triggerResult.actionResultsMap[alertBucketKeysHash] = mutableMapOf()
                        }
                        triggerResult.actionResultsMap[alertBucketKeysHash]?.set(action.id, actionResult)
                        alertsToUpdate.add(alert)
                        // Remove the alert from completedAlertsToUpdate in case it is present there since
                        // its update will be handled in the alertsToUpdate batch
                        completedAlertsToUpdate.remove(alert)
                    }
                }
            }

            // Alerts are only added to alertsToUpdate after Action execution meaning the action results for it should be present
            // in the actionResultsMap but returning a default value when accessing the map to be safe.
            val updatedAlerts = alertsToUpdate.map { alert ->
                val bucketKeysHash = alert.aggregationResultBucket!!.getBucketKeysHash()
                val actionResults = triggerResult.actionResultsMap.getOrDefault(bucketKeysHash, emptyMap<String, ActionRunResult>())
                alertService.updateActionResultsForBucketLevelAlert(
                    alert.copy(lastNotificationTime = currentTime()),
                    actionResults,
                    // TODO: Update BucketLevelTriggerRunResult.alertError() to retrieve error based on the first failed Action
                    monitorResult.alertError() ?: triggerResult.alertError()
                )
            }

            // Update Alerts with action execution results (if it's not a test Monitor).
            // ACKNOWLEDGED Alerts should not be saved here since actions are not executed for them.
            if (!dryrun && monitor.id != Monitor.NO_ID) {
                alertService.saveAlerts(updatedAlerts, retryPolicy, allowUpdatingAcknowledgedAlert = false)
                // Save any COMPLETED Alerts that were not covered in updatedAlerts
                alertService.saveAlerts(completedAlertsToUpdate.toList(), retryPolicy, allowUpdatingAcknowledgedAlert = false)
            }
        }

        return monitorResult.copy(inputResults = firstPageOfInputResults, triggerResults = triggerResults)
    }

    private fun defaultToPerExecutionAction(
        monitorId: String,
        triggerId: String,
        totalActionableAlertCount: Int,
        monitorOrTriggerError: Exception?
    ): Boolean {
        // If the monitorId or triggerResult has an error, then also default to PER_EXECUTION to communicate the error
        if (monitorOrTriggerError != null) {
            logger.debug(
                "Trigger [$triggerId] in monitor [$monitorId] encountered an error. Defaulting to " +
                    "[${ActionExecutionScope.Type.PER_EXECUTION}] for action execution to communicate error."
            )
            return true
        }

        // If the MAX_ACTIONABLE_ALERT_COUNT is set to -1, consider it unbounded and proceed regardless of actionable Alert count
        if (maxActionableAlertCount < 0) return false

        // If the total number of Alerts to execute Actions on exceeds the MAX_ACTIONABLE_ALERT_COUNT setting then default to
        // PER_EXECUTION for less intrusive Actions
        if (totalActionableAlertCount > maxActionableAlertCount) {
            logger.debug(
                "The total actionable alerts for trigger [$triggerId] in monitor [$monitorId] is [$totalActionableAlertCount] " +
                    "which exceeds the maximum of [$maxActionableAlertCount]. Defaulting to [${ActionExecutionScope.Type.PER_EXECUTION}] " +
                    "for action execution."
            )
            return true
        }

        return false
    }

    private fun getRolesForMonitor(monitor: Monitor): List<String> {
        /*
         * We need to handle 3 cases:
         * 1. Monitors created by older versions and never updated. These monitors wont have User details in the
         * monitor object. `monitor.user` will be null. Insert `all_access, AmazonES_all_access` role.
         * 2. Monitors are created when security plugin is disabled, these will have empty User object.
         * (`monitor.user.name`, `monitor.user.roles` are empty )
         * 3. Monitors are created when security plugin is enabled, these will have an User object.
         */
        return if (monitor.user == null) {
            // fixme: discuss and remove hardcoded to settings?
            // TODO: Remove "AmazonES_all_access" role?
            settings.getAsList("", listOf("all_access", "AmazonES_all_access"))
        } else {
            monitor.user.roles
        }
    }

    // TODO: Can this be updated to just use 'Instant.now()'?
    //  'threadPool.absoluteTimeInMillis()' is referring to a cached value of System.currentTimeMillis() that by default updates every 200ms
    private fun currentTime() = Instant.ofEpochMilli(threadPool.absoluteTimeInMillis())

    private fun isActionActionable(action: Action, alert: Alert?): Boolean {
        if (alert == null || action.throttle == null) {
            return true
        }
        if (action.throttleEnabled) {
            val result = alert.actionExecutionResults.firstOrNull { r -> r.actionId == action.id }
            val lastExecutionTime: Instant? = result?.lastExecutionTime
            val throttledTimeBound = currentTime().minus(action.throttle.value.toLong(), action.throttle.unit)
            return (lastExecutionTime == null || lastExecutionTime.isBefore(throttledTimeBound))
        }
        return true
    }

    private fun getActionContextForAlertCategory(
        alertCategory: AlertCategory,
        alert: Alert,
        ctx: BucketLevelTriggerExecutionContext,
        error: Exception?
    ): BucketLevelTriggerExecutionContext {
        return when (alertCategory) {
            AlertCategory.DEDUPED ->
                ctx.copy(dedupedAlerts = listOf(alert), newAlerts = emptyList(), completedAlerts = emptyList(), error = error)
            AlertCategory.NEW ->
                ctx.copy(dedupedAlerts = emptyList(), newAlerts = listOf(alert), completedAlerts = emptyList(), error = error)
            AlertCategory.COMPLETED ->
                ctx.copy(dedupedAlerts = emptyList(), newAlerts = emptyList(), completedAlerts = listOf(alert), error = error)
        }
    }

    private suspend fun runAction(action: Action, ctx: TriggerExecutionContext, dryrun: Boolean): ActionRunResult {
        return try {
            if (ctx is QueryLevelTriggerExecutionContext && !isActionActionable(action, ctx.alert)) {
                return ActionRunResult(action.id, action.name, mapOf(), true, null, null)
            }

            val actionOutput = mutableMapOf<String, String>()
            actionOutput[SUBJECT] = if (action.subjectTemplate != null) compileTemplate(action.subjectTemplate, ctx) else ""
            actionOutput[MESSAGE] = compileTemplate(action.messageTemplate, ctx)
            if (Strings.isNullOrEmpty(actionOutput[MESSAGE])) {
                throw IllegalStateException("Message content missing in the Destination with id: ${action.destinationId}")
            }
            if (!dryrun) {
                // TODO: Inject user here so only Destination/Notifications that the user has permissions to are retrieved
                withContext(Dispatchers.IO) {
                    actionOutput[MESSAGE_ID] = getConfigAndSendNotification(action, actionOutput[SUBJECT], actionOutput[MESSAGE]!!)
                }
            }
            ActionRunResult(action.id, action.name, actionOutput, false, currentTime(), null)
        } catch (e: Exception) {
            ActionRunResult(action.id, action.name, mapOf(), false, currentTime(), e)
        }
    }

    private suspend fun getConfigAndSendNotification(action: Action, subject: String?, message: String): String {
        val config = getConfigForNotificationAction(action)

        if (config.destination == null && config.channel == null) {
            throw IllegalStateException("Unable to find a Notification Channel or Destination config with id [${action.id}]")
        }

        // Adding a check on TEST_ACTION Destination type here to avoid supporting it as a LegacyBaseMessage type
        // just for Alerting integration tests
        if (config.destination?.isTestAction() == true) {
            return "test action"
        }

        if (config.destination?.isAllowed(allowList) == false) {
            throw IllegalStateException(
                "Monitor contains a Destination type that is not allowed: ${config.destination.type}"
            )
        }

        var actionResponseContent = ""
        actionResponseContent = config.channel
            ?.sendNotification(
                client,
                config.channel.getTitle(subject),
                config.channel.createMessageContent(subject, message)
            ) ?: actionResponseContent

        actionResponseContent = config.destination
            ?.buildLegacyBaseMessage(subject, message, destinationContextFactory.getDestinationContext(config.destination))
            ?.publishLegacyNotification(client)
            ?: actionResponseContent

        return actionResponseContent
    }

    private fun compileTemplate(template: Script, ctx: TriggerExecutionContext): String {
        return scriptService.compile(template, TemplateScript.CONTEXT)
            .newInstance(template.params + mapOf("ctx" to ctx.asTemplateArg()))
            .execute()
    }

    /**
     * The "destination" ID referenced in a Monitor Action could either be a Notification config or a Destination config
     * depending on whether the background migration process has already migrated it from a Destination to a Notification config.
     *
     * To cover both of these cases, the Notification config will take precedence and if it is not found, the Destination will be retrieved.
     */
    private suspend fun getConfigForNotificationAction(action: Action): NotificationActionConfigs {
        var destination: Destination? = null
        val channel: NotificationConfigInfo? = getNotificationConfigInfo(client as NodeClient, action.destinationId)

        // If the channel was not found, try to retrieve the Destination
        if (channel == null) {
            destination = try {
                AlertingConfigAccessor.getDestinationInfo(client, xContentRegistry, action.destinationId)
            } catch (e: IllegalStateException) {
                // Catching the exception thrown when the Destination was not found so the NotificationActionConfigs object can be returned
                null
            }
        }

        return NotificationActionConfigs(destination, channel)
    }
=======
        dryRun: Boolean
    ): MonitorRunResult<*>

    suspend fun runAction(
        action: Action,
        ctx: TriggerExecutionContext,
        monitorCtx: MonitorRunnerExecutionContext,
        dryRun: Boolean
    ): ActionRunResult
>>>>>>> 8e991f6a
}<|MERGE_RESOLUTION|>--- conflicted
+++ resolved
@@ -5,439 +5,85 @@
 
 package org.opensearch.alerting
 
-<<<<<<< HEAD
-import kotlinx.coroutines.CoroutineScope
 import kotlinx.coroutines.Dispatchers
-import kotlinx.coroutines.Job
-import kotlinx.coroutines.SupervisorJob
-import kotlinx.coroutines.launch
 import kotlinx.coroutines.withContext
-import org.apache.logging.log4j.LogManager
-import org.opensearch.action.bulk.BackoffPolicy
-import org.opensearch.alerting.alerts.AlertIndices
-import org.opensearch.alerting.alerts.moveAlerts
-import org.opensearch.alerting.core.JobRunner
-import org.opensearch.alerting.core.model.ScheduledJob
-=======
->>>>>>> 8e991f6a
 import org.opensearch.alerting.model.ActionRunResult
+import org.opensearch.alerting.model.AlertingConfigAccessor
 import org.opensearch.alerting.model.Monitor
 import org.opensearch.alerting.model.MonitorRunResult
 import org.opensearch.alerting.model.action.Action
-<<<<<<< HEAD
-import org.opensearch.alerting.model.action.Action.Companion.MESSAGE
-import org.opensearch.alerting.model.action.Action.Companion.MESSAGE_ID
-import org.opensearch.alerting.model.action.Action.Companion.SUBJECT
-import org.opensearch.alerting.model.action.ActionExecutionScope
-import org.opensearch.alerting.model.action.AlertCategory
-import org.opensearch.alerting.model.action.PerAlertActionScope
-import org.opensearch.alerting.model.action.PerExecutionActionScope
 import org.opensearch.alerting.model.destination.Destination
-import org.opensearch.alerting.model.destination.DestinationContextFactory
-import org.opensearch.alerting.opensearchapi.InjectorContextElement
-import org.opensearch.alerting.opensearchapi.retry
-import org.opensearch.alerting.opensearchapi.withClosableContext
-import org.opensearch.alerting.script.BucketLevelTriggerExecutionContext
+import org.opensearch.alerting.script.DocumentLevelTriggerExecutionContext
 import org.opensearch.alerting.script.QueryLevelTriggerExecutionContext
 import org.opensearch.alerting.script.TriggerExecutionContext
-import org.opensearch.alerting.settings.AlertingSettings.Companion.ALERT_BACKOFF_COUNT
-import org.opensearch.alerting.settings.AlertingSettings.Companion.ALERT_BACKOFF_MILLIS
-import org.opensearch.alerting.settings.AlertingSettings.Companion.DEFAULT_MAX_ACTIONABLE_ALERT_COUNT
-import org.opensearch.alerting.settings.AlertingSettings.Companion.MAX_ACTIONABLE_ALERT_COUNT
-import org.opensearch.alerting.settings.AlertingSettings.Companion.MOVE_ALERTS_BACKOFF_COUNT
-import org.opensearch.alerting.settings.AlertingSettings.Companion.MOVE_ALERTS_BACKOFF_MILLIS
-import org.opensearch.alerting.settings.DestinationSettings
-import org.opensearch.alerting.settings.DestinationSettings.Companion.ALLOW_LIST
-import org.opensearch.alerting.settings.DestinationSettings.Companion.ALLOW_LIST_NONE
-import org.opensearch.alerting.settings.DestinationSettings.Companion.HOST_DENY_LIST
-import org.opensearch.alerting.settings.DestinationSettings.Companion.loadDestinationSettings
-import org.opensearch.alerting.settings.LegacyOpenDistroDestinationSettings.Companion.HOST_DENY_LIST_NONE
 import org.opensearch.alerting.util.destinationmigration.NotificationActionConfigs
 import org.opensearch.alerting.util.destinationmigration.NotificationApiUtils.Companion.getNotificationConfigInfo
 import org.opensearch.alerting.util.destinationmigration.createMessageContent
 import org.opensearch.alerting.util.destinationmigration.getTitle
 import org.opensearch.alerting.util.destinationmigration.publishLegacyNotification
 import org.opensearch.alerting.util.destinationmigration.sendNotification
-import org.opensearch.alerting.util.getActionExecutionPolicy
-import org.opensearch.alerting.util.getBucketKeysHash
-import org.opensearch.alerting.util.getCombinedTriggerRunResult
-import org.opensearch.alerting.util.isADMonitor
 import org.opensearch.alerting.util.isAllowed
-import org.opensearch.alerting.util.isBucketLevelMonitor
 import org.opensearch.alerting.util.isTestAction
-import org.opensearch.client.Client
 import org.opensearch.client.node.NodeClient
-import org.opensearch.cluster.service.ClusterService
 import org.opensearch.common.Strings
-import org.opensearch.common.component.AbstractLifecycleComponent
-import org.opensearch.common.settings.Settings
-import org.opensearch.common.xcontent.NamedXContentRegistry
 import org.opensearch.commons.notifications.model.NotificationConfigInfo
-import org.opensearch.script.Script
-import org.opensearch.script.ScriptService
-import org.opensearch.script.TemplateScript
-import org.opensearch.threadpool.ThreadPool
-=======
-import org.opensearch.alerting.script.TriggerExecutionContext
->>>>>>> 8e991f6a
 import java.time.Instant
 
-interface MonitorRunner {
+abstract class MonitorRunner {
 
-    suspend fun runMonitor(
+    abstract suspend fun runMonitor(
         monitor: Monitor,
         monitorCtx: MonitorRunnerExecutionContext,
         periodStart: Instant,
         periodEnd: Instant,
-<<<<<<< HEAD
-        dryrun: Boolean = false
-    ): MonitorRunResult<BucketLevelTriggerRunResult> {
-        val roles = getRolesForMonitor(monitor)
-        logger.debug("Running monitor: ${monitor.name} with roles: $roles Thread: ${Thread.currentThread().name}")
+        dryRun: Boolean
+    ): MonitorRunResult<*>
 
-        if (periodStart == periodEnd) {
-            logger.warn("Start and end time are the same: $periodStart. This monitor will probably only run once.")
-        }
-
-        var monitorResult = MonitorRunResult<BucketLevelTriggerRunResult>(monitor.name, periodStart, periodEnd)
-        val currentAlerts = try {
-            alertIndices.createOrUpdateAlertIndex()
-            alertIndices.createOrUpdateInitialHistoryIndex()
-            alertService.loadCurrentAlertsForBucketLevelMonitor(monitor)
-        } catch (e: Exception) {
-            // We can't save ERROR alerts to the index here as we don't know if there are existing ACTIVE alerts
-            val id = if (monitor.id.trim().isEmpty()) "_na_" else monitor.id
-            logger.error("Error loading alerts for monitor: $id", e)
-            return monitorResult.copy(error = e)
-        }
-
-        /*
-         * Since the aggregation query can consist of multiple pages, each iteration of the do-while loop only has partial results
-         * from the runBucketLevelTrigger results whereas the currentAlerts has a complete view of existing Alerts. This means that
-         * it can be confirmed if an Alert is new or de-duped local to the do-while loop if a key appears or doesn't appear in
-         * the currentAlerts. However, it cannot be guaranteed that an existing Alert is COMPLETED until all pages have been
-         * iterated over (since a bucket that did not appear in one page of the aggregation results, could appear in a later page).
-         *
-         * To solve for this, the currentAlerts will be acting as a list of "potentially completed alerts" throughout the execution.
-         * When categorizing the Alerts in each iteration, de-duped Alerts will be removed from the currentAlerts map
-         * (for the Trigger being executed) and the Alerts left in currentAlerts after all pages have been iterated through can
-         * be marked as COMPLETED since they were never de-duped.
-         *
-         * Meanwhile, the nextAlerts map will contain Alerts that will exist at the end of this Monitor execution. It is a compilation
-         * across Triggers because in the case of executing actions at a PER_EXECUTION frequency, all the Alerts are needed before executing
-         * Actions which can only be done once all of the aggregation results (and Triggers given the pagination logic) have been evaluated.
-         */
-        val triggerResults = mutableMapOf<String, BucketLevelTriggerRunResult>()
-        val triggerContexts = mutableMapOf<String, BucketLevelTriggerExecutionContext>()
-        val nextAlerts = mutableMapOf<String, MutableMap<AlertCategory, MutableList<Alert>>>()
-        var firstIteration = true
-        var firstPageOfInputResults = InputRunResults(listOf(), null)
-        do {
-            // TODO: Since a composite aggregation is being used for the input query, the total bucket count cannot be determined.
-            //  If a setting is imposed that limits buckets that can be processed for Bucket-Level Monitors, we'd need to iterate over
-            //  the buckets until we hit that threshold. In that case, we'd want to exit the execution without creating any alerts since the
-            //  buckets we iterate over before hitting the limit is not deterministic. Is there a better way to fail faster in this case?
-            withClosableContext(InjectorContextElement(monitor.id, settings, threadPool.threadContext, roles)) {
-                // Storing the first page of results in the case of pagination input results to prevent empty results
-                // in the final output of monitorResult which occurs when all pages have been exhausted.
-                // If it's favorable to return the last page, will need to check how to accomplish that with multiple aggregation paths
-                // with different page counts.
-                val inputResults = inputService.collectInputResults(monitor, periodStart, periodEnd, monitorResult.inputResults)
-                if (firstIteration) {
-                    firstPageOfInputResults = inputResults
-                    firstIteration = false
-                }
-                monitorResult = monitorResult.copy(inputResults = inputResults)
-            }
-
-            for (trigger in monitor.triggers) {
-                // The currentAlerts map is formed by iterating over the Monitor's Triggers as keys so null should not be returned here
-                val currentAlertsForTrigger = currentAlerts[trigger]!!
-                val triggerCtx = BucketLevelTriggerExecutionContext(monitor, trigger as BucketLevelTrigger, monitorResult)
-                triggerContexts[trigger.id] = triggerCtx
-                val triggerResult = triggerService.runBucketLevelTrigger(monitor, trigger, triggerCtx)
-                triggerResults[trigger.id] = triggerResult.getCombinedTriggerRunResult(triggerResults[trigger.id])
-
-                /*
-                 * If an error was encountered when running the trigger, it means that something went wrong when parsing the input results
-                 * for the filtered buckets returned from the pipeline bucket selector injected into the input query.
-                 *
-                 * In this case, the returned aggregation result buckets are empty so the categorization of the Alerts that happens below
-                 * should be skipped/invalidated since comparing the current Alerts to an empty result will lead the execution to believe
-                 * that all Alerts have been COMPLETED. Not doing so would mean it would not be possible to propagate the error into the
-                 * existing Alerts in a way the user can easily view them since they will have all been moved to the history index.
-                 */
-                if (triggerResults[trigger.id]?.error != null) continue
-
-                // TODO: Should triggerResult's aggregationResultBucket be a list? If not, getCategorizedAlertsForBucketLevelMonitor can
-                //  be refactored to use a map instead
-                val categorizedAlerts = alertService.getCategorizedAlertsForBucketLevelMonitor(
-                    monitor, trigger, currentAlertsForTrigger, triggerResult.aggregationResultBuckets.values.toList()
-                ).toMutableMap()
-                val dedupedAlerts = categorizedAlerts.getOrDefault(AlertCategory.DEDUPED, emptyList())
-                var newAlerts = categorizedAlerts.getOrDefault(AlertCategory.NEW, emptyList())
-
-                /*
-                 * Index de-duped and new Alerts here (if it's not a test Monitor) so they are available at the time the Actions are executed.
-                 *
-                 * The new Alerts have to be returned and saved back with their indexed doc ID to prevent duplicate documents
-                 * when the Alerts are updated again after Action execution.
-                 *
-                 * Note: Index operations can fail for various reasons (such as write blocks on cluster), in such a case, the Actions
-                 * will still execute with the Alert information in the ctx but the Alerts may not be visible.
-                 */
-                if (!dryrun && monitor.id != Monitor.NO_ID) {
-                    alertService.saveAlerts(dedupedAlerts, retryPolicy, allowUpdatingAcknowledgedAlert = true)
-                    newAlerts = alertService.saveNewAlerts(newAlerts, retryPolicy)
-                }
-
-                // Store deduped and new Alerts to accumulate across pages
-                if (!nextAlerts.containsKey(trigger.id)) {
-                    nextAlerts[trigger.id] = mutableMapOf(
-                        AlertCategory.DEDUPED to mutableListOf(),
-                        AlertCategory.NEW to mutableListOf(),
-                        AlertCategory.COMPLETED to mutableListOf()
-                    )
-                }
-                nextAlerts[trigger.id]?.get(AlertCategory.DEDUPED)?.addAll(dedupedAlerts)
-                nextAlerts[trigger.id]?.get(AlertCategory.NEW)?.addAll(newAlerts)
-            }
-        } while (monitorResult.inputResults.afterKeysPresent())
-
-        // The completed Alerts are whatever are left in the currentAlerts.
-        // However, this operation will only be done if there was no trigger error, since otherwise the nextAlerts were not collected
-        // in favor of just using the currentAlerts as-is.
-        currentAlerts.forEach { (trigger, keysToAlertsMap) ->
-            if (triggerResults[trigger.id]?.error == null)
-                nextAlerts[trigger.id]?.get(AlertCategory.COMPLETED)?.addAll(alertService.convertToCompletedAlerts(keysToAlertsMap))
-        }
-
-        for (trigger in monitor.triggers) {
-            val alertsToUpdate = mutableSetOf<Alert>()
-            val completedAlertsToUpdate = mutableSetOf<Alert>()
-            // Filter ACKNOWLEDGED Alerts from the deduped list so they do not have Actions executed for them.
-            // New Alerts are ignored since they cannot be acknowledged yet.
-            val dedupedAlerts = nextAlerts[trigger.id]?.get(AlertCategory.DEDUPED)
-                ?.filterNot { it.state == Alert.State.ACKNOWLEDGED }?.toMutableList()
-                ?: mutableListOf()
-            // Update nextAlerts so the filtered DEDUPED Alerts are reflected for PER_ALERT Action execution
-            nextAlerts[trigger.id]?.set(AlertCategory.DEDUPED, dedupedAlerts)
-            val newAlerts = nextAlerts[trigger.id]?.get(AlertCategory.NEW) ?: mutableListOf()
-            val completedAlerts = nextAlerts[trigger.id]?.get(AlertCategory.COMPLETED) ?: mutableListOf()
-
-            // Adding all the COMPLETED Alerts to a separate set and removing them if they get added
-            // to alertsToUpdate to ensure the Alert doc is updated at the end in either case
-            completedAlertsToUpdate.addAll(completedAlerts)
-
-            // All trigger contexts and results should be available at this point since all triggers were evaluated in the main do-while loop
-            val triggerCtx = triggerContexts[trigger.id]!!
-            val triggerResult = triggerResults[trigger.id]!!
-            val monitorOrTriggerError = monitorResult.error ?: triggerResult.error
-            val shouldDefaultToPerExecution = defaultToPerExecutionAction(
-                monitorId = monitor.id,
-                triggerId = trigger.id,
-                totalActionableAlertCount = dedupedAlerts.size + newAlerts.size + completedAlerts.size,
-                monitorOrTriggerError = monitorOrTriggerError
-            )
-            for (action in trigger.actions) {
-                // ActionExecutionPolicy should not be null for Bucket-Level Monitors since it has a default config when not set explicitly
-                val actionExecutionScope = action.getActionExecutionPolicy(monitor)!!.actionExecutionScope
-                if (actionExecutionScope is PerAlertActionScope && !shouldDefaultToPerExecution) {
-                    for (alertCategory in actionExecutionScope.actionableAlerts) {
-                        val alertsToExecuteActionsFor = nextAlerts[trigger.id]?.get(alertCategory) ?: mutableListOf()
-                        for (alert in alertsToExecuteActionsFor) {
-                            val actionCtx = getActionContextForAlertCategory(
-                                alertCategory, alert, triggerCtx, monitorOrTriggerError
-                            )
-                            // AggregationResultBucket should not be null here
-                            val alertBucketKeysHash = alert.aggregationResultBucket!!.getBucketKeysHash()
-                            if (!triggerResult.actionResultsMap.containsKey(alertBucketKeysHash)) {
-                                triggerResult.actionResultsMap[alertBucketKeysHash] = mutableMapOf()
-                            }
-
-                            // Keeping the throttled response separate from runAction for now since
-                            // throttling is not supported for PER_EXECUTION
-                            val actionResult = if (isActionActionable(action, alert)) {
-                                runAction(action, actionCtx, dryrun)
-                            } else {
-                                ActionRunResult(action.id, action.name, mapOf(), true, null, null)
-                            }
-
-                            triggerResult.actionResultsMap[alertBucketKeysHash]?.set(action.id, actionResult)
-                            alertsToUpdate.add(alert)
-                            // Remove the alert from completedAlertsToUpdate in case it is present there since
-                            // its update will be handled in the alertsToUpdate batch
-                            completedAlertsToUpdate.remove(alert)
-                        }
-                    }
-                } else if (actionExecutionScope is PerExecutionActionScope || shouldDefaultToPerExecution) {
-                    // If all categories of Alerts are empty, there is nothing to message on and we can skip the Action.
-                    // If the error is not null, this is disregarded and the Action is executed anyway so the user can be notified.
-                    if (monitorOrTriggerError == null && dedupedAlerts.isEmpty() && newAlerts.isEmpty() && completedAlerts.isEmpty())
-                        continue
-
-                    val actionCtx = triggerCtx.copy(
-                        dedupedAlerts = dedupedAlerts,
-                        newAlerts = newAlerts,
-                        completedAlerts = completedAlerts,
-                        error = monitorResult.error ?: triggerResult.error
-                    )
-                    val actionResult = runAction(action, actionCtx, dryrun)
-                    // If there was an error during trigger execution then the Alerts to be updated are the current Alerts since the state
-                    // was not changed. Otherwise, the Alerts to be updated are the sum of the deduped, new and completed Alerts.
-                    val alertsToIterate = if (monitorOrTriggerError == null) {
-                        (dedupedAlerts + newAlerts + completedAlerts)
-                    } else currentAlerts[trigger]?.map { it.value } ?: listOf()
-                    // Save the Action run result for every Alert
-                    for (alert in alertsToIterate) {
-                        val alertBucketKeysHash = alert.aggregationResultBucket!!.getBucketKeysHash()
-                        if (!triggerResult.actionResultsMap.containsKey(alertBucketKeysHash)) {
-                            triggerResult.actionResultsMap[alertBucketKeysHash] = mutableMapOf()
-                        }
-                        triggerResult.actionResultsMap[alertBucketKeysHash]?.set(action.id, actionResult)
-                        alertsToUpdate.add(alert)
-                        // Remove the alert from completedAlertsToUpdate in case it is present there since
-                        // its update will be handled in the alertsToUpdate batch
-                        completedAlertsToUpdate.remove(alert)
-                    }
-                }
-            }
-
-            // Alerts are only added to alertsToUpdate after Action execution meaning the action results for it should be present
-            // in the actionResultsMap but returning a default value when accessing the map to be safe.
-            val updatedAlerts = alertsToUpdate.map { alert ->
-                val bucketKeysHash = alert.aggregationResultBucket!!.getBucketKeysHash()
-                val actionResults = triggerResult.actionResultsMap.getOrDefault(bucketKeysHash, emptyMap<String, ActionRunResult>())
-                alertService.updateActionResultsForBucketLevelAlert(
-                    alert.copy(lastNotificationTime = currentTime()),
-                    actionResults,
-                    // TODO: Update BucketLevelTriggerRunResult.alertError() to retrieve error based on the first failed Action
-                    monitorResult.alertError() ?: triggerResult.alertError()
-                )
-            }
-
-            // Update Alerts with action execution results (if it's not a test Monitor).
-            // ACKNOWLEDGED Alerts should not be saved here since actions are not executed for them.
-            if (!dryrun && monitor.id != Monitor.NO_ID) {
-                alertService.saveAlerts(updatedAlerts, retryPolicy, allowUpdatingAcknowledgedAlert = false)
-                // Save any COMPLETED Alerts that were not covered in updatedAlerts
-                alertService.saveAlerts(completedAlertsToUpdate.toList(), retryPolicy, allowUpdatingAcknowledgedAlert = false)
-            }
-        }
-
-        return monitorResult.copy(inputResults = firstPageOfInputResults, triggerResults = triggerResults)
-    }
-
-    private fun defaultToPerExecutionAction(
-        monitorId: String,
-        triggerId: String,
-        totalActionableAlertCount: Int,
-        monitorOrTriggerError: Exception?
-    ): Boolean {
-        // If the monitorId or triggerResult has an error, then also default to PER_EXECUTION to communicate the error
-        if (monitorOrTriggerError != null) {
-            logger.debug(
-                "Trigger [$triggerId] in monitor [$monitorId] encountered an error. Defaulting to " +
-                    "[${ActionExecutionScope.Type.PER_EXECUTION}] for action execution to communicate error."
-            )
-            return true
-        }
-
-        // If the MAX_ACTIONABLE_ALERT_COUNT is set to -1, consider it unbounded and proceed regardless of actionable Alert count
-        if (maxActionableAlertCount < 0) return false
-
-        // If the total number of Alerts to execute Actions on exceeds the MAX_ACTIONABLE_ALERT_COUNT setting then default to
-        // PER_EXECUTION for less intrusive Actions
-        if (totalActionableAlertCount > maxActionableAlertCount) {
-            logger.debug(
-                "The total actionable alerts for trigger [$triggerId] in monitor [$monitorId] is [$totalActionableAlertCount] " +
-                    "which exceeds the maximum of [$maxActionableAlertCount]. Defaulting to [${ActionExecutionScope.Type.PER_EXECUTION}] " +
-                    "for action execution."
-            )
-            return true
-        }
-
-        return false
-    }
-
-    private fun getRolesForMonitor(monitor: Monitor): List<String> {
-        /*
-         * We need to handle 3 cases:
-         * 1. Monitors created by older versions and never updated. These monitors wont have User details in the
-         * monitor object. `monitor.user` will be null. Insert `all_access, AmazonES_all_access` role.
-         * 2. Monitors are created when security plugin is disabled, these will have empty User object.
-         * (`monitor.user.name`, `monitor.user.roles` are empty )
-         * 3. Monitors are created when security plugin is enabled, these will have an User object.
-         */
-        return if (monitor.user == null) {
-            // fixme: discuss and remove hardcoded to settings?
-            // TODO: Remove "AmazonES_all_access" role?
-            settings.getAsList("", listOf("all_access", "AmazonES_all_access"))
-        } else {
-            monitor.user.roles
-        }
-    }
-
-    // TODO: Can this be updated to just use 'Instant.now()'?
-    //  'threadPool.absoluteTimeInMillis()' is referring to a cached value of System.currentTimeMillis() that by default updates every 200ms
-    private fun currentTime() = Instant.ofEpochMilli(threadPool.absoluteTimeInMillis())
-
-    private fun isActionActionable(action: Action, alert: Alert?): Boolean {
-        if (alert == null || action.throttle == null) {
-            return true
-        }
-        if (action.throttleEnabled) {
-            val result = alert.actionExecutionResults.firstOrNull { r -> r.actionId == action.id }
-            val lastExecutionTime: Instant? = result?.lastExecutionTime
-            val throttledTimeBound = currentTime().minus(action.throttle.value.toLong(), action.throttle.unit)
-            return (lastExecutionTime == null || lastExecutionTime.isBefore(throttledTimeBound))
-        }
-        return true
-    }
-
-    private fun getActionContextForAlertCategory(
-        alertCategory: AlertCategory,
-        alert: Alert,
-        ctx: BucketLevelTriggerExecutionContext,
-        error: Exception?
-    ): BucketLevelTriggerExecutionContext {
-        return when (alertCategory) {
-            AlertCategory.DEDUPED ->
-                ctx.copy(dedupedAlerts = listOf(alert), newAlerts = emptyList(), completedAlerts = emptyList(), error = error)
-            AlertCategory.NEW ->
-                ctx.copy(dedupedAlerts = emptyList(), newAlerts = listOf(alert), completedAlerts = emptyList(), error = error)
-            AlertCategory.COMPLETED ->
-                ctx.copy(dedupedAlerts = emptyList(), newAlerts = emptyList(), completedAlerts = listOf(alert), error = error)
-        }
-    }
-
-    private suspend fun runAction(action: Action, ctx: TriggerExecutionContext, dryrun: Boolean): ActionRunResult {
+    open suspend fun runAction(
+        action: Action,
+        ctx: TriggerExecutionContext,
+        monitorCtx: MonitorRunnerExecutionContext,
+        dryrun: Boolean
+    ): ActionRunResult {
         return try {
-            if (ctx is QueryLevelTriggerExecutionContext && !isActionActionable(action, ctx.alert)) {
+            if (
+                (ctx is QueryLevelTriggerExecutionContext && !MonitorRunnerService.isActionActionable(action, ctx.alert)) ||
+                (ctx is DocumentLevelTriggerExecutionContext && !MonitorRunnerService.isActionActionable(action, ctx.alert))
+            ) {
                 return ActionRunResult(action.id, action.name, mapOf(), true, null, null)
             }
-
             val actionOutput = mutableMapOf<String, String>()
-            actionOutput[SUBJECT] = if (action.subjectTemplate != null) compileTemplate(action.subjectTemplate, ctx) else ""
-            actionOutput[MESSAGE] = compileTemplate(action.messageTemplate, ctx)
-            if (Strings.isNullOrEmpty(actionOutput[MESSAGE])) {
+            actionOutput[Action.SUBJECT] = if (action.subjectTemplate != null)
+                MonitorRunnerService.compileTemplate(action.subjectTemplate, ctx)
+            else ""
+            actionOutput[Action.MESSAGE] = MonitorRunnerService.compileTemplate(action.messageTemplate, ctx)
+            if (Strings.isNullOrEmpty(actionOutput[Action.MESSAGE])) {
                 throw IllegalStateException("Message content missing in the Destination with id: ${action.destinationId}")
             }
             if (!dryrun) {
                 // TODO: Inject user here so only Destination/Notifications that the user has permissions to are retrieved
                 withContext(Dispatchers.IO) {
-                    actionOutput[MESSAGE_ID] = getConfigAndSendNotification(action, actionOutput[SUBJECT], actionOutput[MESSAGE]!!)
+                    actionOutput[Action.MESSAGE_ID] = getConfigAndSendNotification(
+                        action,
+                        monitorCtx,
+                        actionOutput[Action.SUBJECT],
+                        actionOutput[Action.MESSAGE]!!
+                    )
                 }
             }
-            ActionRunResult(action.id, action.name, actionOutput, false, currentTime(), null)
+            ActionRunResult(action.id, action.name, actionOutput, false, MonitorRunnerService.currentTime(), null)
         } catch (e: Exception) {
-            ActionRunResult(action.id, action.name, mapOf(), false, currentTime(), e)
+            ActionRunResult(action.id, action.name, mapOf(), false, MonitorRunnerService.currentTime(), e)
         }
     }
 
-    private suspend fun getConfigAndSendNotification(action: Action, subject: String?, message: String): String {
-        val config = getConfigForNotificationAction(action)
-
+    protected suspend fun getConfigAndSendNotification(
+        action: Action,
+        monitorCtx: MonitorRunnerExecutionContext,
+        subject: String?,
+        message: String
+    ): String {
+        val config = getConfigForNotificationAction(action, monitorCtx)
         if (config.destination == null && config.channel == null) {
             throw IllegalStateException("Unable to find a Notification Channel or Destination config with id [${action.id}]")
         }
@@ -448,7 +94,7 @@
             return "test action"
         }
 
-        if (config.destination?.isAllowed(allowList) == false) {
+        if (config.destination?.isAllowed(monitorCtx.allowList) == false) {
             throw IllegalStateException(
                 "Monitor contains a Destination type that is not allowed: ${config.destination.type}"
             )
@@ -457,23 +103,17 @@
         var actionResponseContent = ""
         actionResponseContent = config.channel
             ?.sendNotification(
-                client,
+                monitorCtx.client!!,
                 config.channel.getTitle(subject),
                 config.channel.createMessageContent(subject, message)
             ) ?: actionResponseContent
 
         actionResponseContent = config.destination
-            ?.buildLegacyBaseMessage(subject, message, destinationContextFactory.getDestinationContext(config.destination))
-            ?.publishLegacyNotification(client)
+            ?.buildLegacyBaseMessage(subject, message, monitorCtx.destinationContextFactory!!.getDestinationContext(config.destination))
+            ?.publishLegacyNotification(monitorCtx.client!!)
             ?: actionResponseContent
 
         return actionResponseContent
-    }
-
-    private fun compileTemplate(template: Script, ctx: TriggerExecutionContext): String {
-        return scriptService.compile(template, TemplateScript.CONTEXT)
-            .newInstance(template.params + mapOf("ctx" to ctx.asTemplateArg()))
-            .execute()
     }
 
     /**
@@ -482,14 +122,17 @@
      *
      * To cover both of these cases, the Notification config will take precedence and if it is not found, the Destination will be retrieved.
      */
-    private suspend fun getConfigForNotificationAction(action: Action): NotificationActionConfigs {
+    private suspend fun getConfigForNotificationAction(
+        action: Action,
+        monitorCtx: MonitorRunnerExecutionContext
+    ): NotificationActionConfigs {
         var destination: Destination? = null
-        val channel: NotificationConfigInfo? = getNotificationConfigInfo(client as NodeClient, action.destinationId)
+        val channel: NotificationConfigInfo? = getNotificationConfigInfo(monitorCtx.client as NodeClient, action.destinationId)
 
         // If the channel was not found, try to retrieve the Destination
         if (channel == null) {
             destination = try {
-                AlertingConfigAccessor.getDestinationInfo(client, xContentRegistry, action.destinationId)
+                AlertingConfigAccessor.getDestinationInfo(monitorCtx.client!!, monitorCtx.xContentRegistry!!, action.destinationId)
             } catch (e: IllegalStateException) {
                 // Catching the exception thrown when the Destination was not found so the NotificationActionConfigs object can be returned
                 null
@@ -498,15 +141,4 @@
 
         return NotificationActionConfigs(destination, channel)
     }
-=======
-        dryRun: Boolean
-    ): MonitorRunResult<*>
-
-    suspend fun runAction(
-        action: Action,
-        ctx: TriggerExecutionContext,
-        monitorCtx: MonitorRunnerExecutionContext,
-        dryRun: Boolean
-    ): ActionRunResult
->>>>>>> 8e991f6a
 }