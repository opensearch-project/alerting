--- conflicted
+++ resolved
@@ -17,14 +17,6 @@
 import org.opensearch.action.search.SearchResponse
 import org.opensearch.alerting.alerts.AlertIndices
 import org.opensearch.alerting.model.ActionRunResult
-<<<<<<< HEAD
-import org.opensearch.alerting.model.AggregationResultBucket
-import org.opensearch.alerting.model.Alert
-import org.opensearch.alerting.model.BucketLevelTrigger
-import org.opensearch.alerting.model.DataSources
-import org.opensearch.alerting.model.Monitor
-=======
->>>>>>> 860d0b78
 import org.opensearch.alerting.model.QueryLevelTriggerRunResult
 import org.opensearch.alerting.opensearchapi.firstFailureOrNull
 import org.opensearch.alerting.opensearchapi.retry
@@ -301,7 +293,7 @@
             when (alert.state) {
                 Alert.State.ACTIVE, Alert.State.ERROR -> {
                     listOf<DocWriteRequest<*>>(
-                        IndexRequest(alertIndex)
+                        IndexRequest(AlertIndices.ALERT_INDEX)
                             .routing(alert.monitorId)
                             .source(alert.toXContentWithUser(XContentFactory.jsonBuilder()))
                             .id(if (alert.id != Alert.NO_ID) alert.id else null)
@@ -312,7 +304,7 @@
                     // and updated by the MonitorRunner
                     if (allowUpdatingAcknowledgedAlert) {
                         listOf<DocWriteRequest<*>>(
-                            IndexRequest(alertIndex)
+                            IndexRequest(AlertIndices.ALERT_INDEX)
                                 .routing(alert.monitorId)
                                 .source(alert.toXContentWithUser(XContentFactory.jsonBuilder()))
                                 .id(if (alert.id != Alert.NO_ID) alert.id else null)
@@ -326,7 +318,7 @@
                 }
                 Alert.State.COMPLETED -> {
                     listOfNotNull<DocWriteRequest<*>>(
-                        DeleteRequest(alertIndex, alert.id)
+                        DeleteRequest(AlertIndices.ALERT_INDEX, alert.id)
                             .routing(alert.monitorId),
                         // Only add completed alert to history index if history is enabled
                         if (alertIndices.isAlertHistoryEnabled(dataSources)) {
@@ -374,7 +366,7 @@
             if (alert.id != Alert.NO_ID) {
                 throw IllegalStateException("Unexpected attempt to save new alert [$alert] with an existing alert ID [${alert.id}]")
             }
-            IndexRequest(dataSources.alertsIndex)
+            IndexRequest(AlertIndices.ALERT_INDEX)
                 .routing(alert.monitorId)
                 .source(alert.toXContentWithUser(XContentFactory.jsonBuilder()))
         }.toMutableList()
