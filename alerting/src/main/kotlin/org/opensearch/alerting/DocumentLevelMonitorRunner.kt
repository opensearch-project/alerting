--- conflicted
+++ resolved
@@ -33,12 +33,9 @@
 import org.opensearch.alerting.util.IndexUtils
 import org.opensearch.alerting.util.defaultToPerExecutionAction
 import org.opensearch.alerting.util.getActionExecutionPolicy
-<<<<<<< HEAD
 import org.opensearch.alerting.util.getCancelAfterTimeInterval
-=======
 import org.opensearch.alerting.util.parseSampleDocTags
 import org.opensearch.alerting.util.printsSampleDocData
->>>>>>> d7ee9717
 import org.opensearch.alerting.workflow.WorkflowRunContext
 import org.opensearch.client.node.NodeClient
 import org.opensearch.cluster.metadata.IndexMetadata
@@ -82,12 +79,8 @@
 import java.util.UUID
 import java.util.stream.Collectors
 import kotlin.math.max
-<<<<<<< HEAD
-object DocumentLevelMonitorRunner : MonitorRunner() {
-=======
 
 class DocumentLevelMonitorRunner : MonitorRunner() {
->>>>>>> d7ee9717
     private val logger = LogManager.getLogger(javaClass)
     var nonPercolateSearchesTimeTakenStat = 0L
     var percolateQueriesTimeTakenStat = 0L
@@ -706,7 +699,6 @@
         return indexCreationDate > lastExecutionTime.toEpochMilli()
     }
 
-<<<<<<< HEAD
     /**
      * Get the current max seq number of the shard. We find it by searching the last document
      *  in the primary shard.
@@ -736,8 +728,7 @@
         return response.hits.hits[0].seqNo
     }
 
-=======
->>>>>>> d7ee9717
+
     private fun getShardsCount(clusterService: ClusterService, index: String): Int {
         val allShards: List<ShardRouting> = clusterService!!.state().routingTable().allShards(index)
         return allShards.filter { it.primary() }.size
@@ -921,19 +912,16 @@
                     .size(monitorCtx.docLevelMonitorShardFetchSize)
             )
             .preference(Preference.PRIMARY_FIRST.type())
-
-<<<<<<< HEAD
+            
         request.cancelAfterTimeInterval = TimeValue.timeValueMinutes(
             getCancelAfterTimeInterval()
         )
-=======
         if (monitorCtx.fetchOnlyQueryFieldNames && fieldsToFetch.isNotEmpty()) {
             request.source().fetchSource(false)
             for (field in fieldsToFetch) {
                 request.source().fetchField(field)
             }
         }
->>>>>>> d7ee9717
         val response: SearchResponse = monitorCtx.client!!.suspendUntil { monitorCtx.client!!.search(request, it) }
         if (response.status() !== RestStatus.OK) {
             throw IOException("Failed to search shard: [$shard] in index [$index]. Response status is ${response.status()}")
