/*
 * Copyright OpenSearch Contributors
 * SPDX-License-Identifier: Apache-2.0
 */

package org.opensearch.alerting

import org.apache.logging.log4j.LogManager
import org.opensearch.ExceptionsHelper
import org.opensearch.Version
import org.opensearch.action.ActionListenerResponseHandler
import org.opensearch.action.support.GroupedActionListener
import org.opensearch.alerting.action.DocLevelMonitorFanOutAction
import org.opensearch.alerting.action.DocLevelMonitorFanOutRequest
import org.opensearch.alerting.action.DocLevelMonitorFanOutResponse
import org.opensearch.alerting.model.ActionRunResult
import org.opensearch.alerting.model.DocumentLevelTriggerRunResult
import org.opensearch.alerting.model.IndexExecutionContext
import org.opensearch.alerting.model.InputRunResults
import org.opensearch.alerting.model.MonitorRunResult
import org.opensearch.alerting.util.AlertingException
import org.opensearch.alerting.util.IndexUtils
<<<<<<< HEAD
=======
import org.opensearch.alerting.util.defaultToPerExecutionAction
import org.opensearch.alerting.util.getActionExecutionPolicy
import org.opensearch.alerting.util.getCancelAfterTimeInterval
import org.opensearch.alerting.util.parseSampleDocTags
import org.opensearch.alerting.util.printsSampleDocData
>>>>>>> 62003eed
import org.opensearch.alerting.workflow.WorkflowRunContext
import org.opensearch.cluster.metadata.IndexMetadata
import org.opensearch.cluster.node.DiscoveryNode
import org.opensearch.cluster.routing.ShardRouting
import org.opensearch.cluster.service.ClusterService
<<<<<<< HEAD
=======
import org.opensearch.common.unit.TimeValue
import org.opensearch.common.xcontent.XContentFactory
import org.opensearch.common.xcontent.XContentType
import org.opensearch.commons.alerting.AlertingPluginInterface
import org.opensearch.commons.alerting.action.PublishFindingsRequest
import org.opensearch.commons.alerting.action.SubscribeFindingsResponse
import org.opensearch.commons.alerting.model.ActionExecutionResult
import org.opensearch.commons.alerting.model.Alert
>>>>>>> 62003eed
import org.opensearch.commons.alerting.model.DocLevelMonitorInput
import org.opensearch.commons.alerting.model.DocLevelQuery
import org.opensearch.commons.alerting.model.Monitor
import org.opensearch.core.action.ActionListener
import org.opensearch.core.common.breaker.CircuitBreakingException
import org.opensearch.core.common.io.stream.Writeable
import org.opensearch.core.index.shard.ShardId
import org.opensearch.core.rest.RestStatus
import org.opensearch.index.IndexNotFoundException
import org.opensearch.index.seqno.SequenceNumbers
import org.opensearch.node.NodeClosedException
import org.opensearch.transport.ActionNotFoundTransportException
import org.opensearch.transport.ConnectTransportException
import org.opensearch.transport.RemoteTransportException
import org.opensearch.transport.TransportException
import org.opensearch.transport.TransportRequestOptions
import org.opensearch.transport.TransportService
import java.io.IOException
import java.time.Instant
import kotlin.coroutines.resume
import kotlin.coroutines.resumeWithException
import kotlin.coroutines.suspendCoroutine
import kotlin.math.max

class DocumentLevelMonitorRunner : MonitorRunner() {
    private val logger = LogManager.getLogger(javaClass)
    private var totalTimeTakenStat = 0L

    override suspend fun runMonitor(
        monitor: Monitor,
        monitorCtx: MonitorRunnerExecutionContext,
        periodStart: Instant,
        periodEnd: Instant,
        dryrun: Boolean,
        workflowRunContext: WorkflowRunContext?,
        executionId: String,
        transportService: TransportService
    ): MonitorRunResult<DocumentLevelTriggerRunResult> {
        logger.debug("Document-level-monitor is running ...")
        val startTime = System.currentTimeMillis()
        val isTempMonitor = dryrun || monitor.id == Monitor.NO_ID
        var monitorResult = MonitorRunResult<DocumentLevelTriggerRunResult>(monitor.name, periodStart, periodEnd)
        monitorCtx.findingsToTriggeredQueries = mutableMapOf()

        try {
            monitorCtx.alertIndices!!.createOrUpdateAlertIndex(monitor.dataSources)
            monitorCtx.alertIndices!!.createOrUpdateInitialAlertHistoryIndex(monitor.dataSources)
            monitorCtx.alertIndices!!.createOrUpdateInitialFindingHistoryIndex(monitor.dataSources)
        } catch (e: Exception) {
            val id = if (monitor.id.trim().isEmpty()) "_na_" else monitor.id
            val unwrappedException = ExceptionsHelper.unwrapCause(e)
            if (unwrappedException is IllegalArgumentException && unwrappedException.message?.contains("Limit of total fields") == true) {
                val errorMessage =
                    "Monitor [$id] can't process index [$monitor.dataSources] due to field mapping limit"
                logger.error("Exception: ${unwrappedException.message}")
                monitorResult = monitorResult.copy(error = AlertingException(errorMessage, RestStatus.INTERNAL_SERVER_ERROR, e))
            } else {
                logger.error("Error setting up alerts and findings indices for monitor: $id", e)
                monitorResult = monitorResult.copy(error = AlertingException.wrap(e))
            }
        }
        try {
            validate(monitor)
        } catch (e: Exception) {
            logger.error("Failed to start Document-level-monitor. Error: ${e.message}")
            monitorResult = monitorResult.copy(error = AlertingException.wrap(e))
        }

        var (monitorMetadata, _) = MonitorMetadataService.getOrCreateMetadata(
            monitor = monitor,
            createWithRunContext = false,
            skipIndex = isTempMonitor,
            workflowRunContext?.workflowMetadataId
        )

        val docLevelMonitorInput = monitor.inputs[0] as DocLevelMonitorInput

        val queries: List<DocLevelQuery> = docLevelMonitorInput.queries

        val lastRunContext = if (monitorMetadata.lastRunContext.isNullOrEmpty()) mutableMapOf()
        else monitorMetadata.lastRunContext.toMutableMap() as MutableMap<String, MutableMap<String, Any>>

        val updatedLastRunContext = lastRunContext.toMutableMap()

        try {
            // Resolve all passed indices to concrete indices
            val allConcreteIndices = IndexUtils.resolveAllIndices(
                docLevelMonitorInput.indices,
                monitorCtx.clusterService!!,
                monitorCtx.indexNameExpressionResolver!!
            )
            if (allConcreteIndices.isEmpty()) {
                logger.error("indices not found-${docLevelMonitorInput.indices.joinToString(",")}")
                throw IndexNotFoundException(docLevelMonitorInput.indices.joinToString(","))
            }

            monitorCtx.docLevelMonitorQueries!!.initDocLevelQueryIndex(monitor.dataSources)
            monitorCtx.docLevelMonitorQueries!!.indexDocLevelQueries(
                monitor = monitor,
                monitorId = monitor.id,
                monitorMetadata,
                indexTimeout = monitorCtx.indexTimeout!!
            )

            // cleanup old indices that are not monitored anymore from the same monitor
            val runContextKeys = updatedLastRunContext.keys.toMutableSet()
            for (ind in runContextKeys) {
                if (!allConcreteIndices.contains(ind)) {
                    updatedLastRunContext.remove(ind)
                }
            }

            // Map of document ids per index when monitor is workflow delegate and has chained findings
            val matchingDocIdsPerIndex = workflowRunContext?.matchingDocIdsPerIndex

            val concreteIndicesSeenSoFar = mutableListOf<String>()
            val updatedIndexNames = mutableListOf<String>()
            val docLevelMonitorFanOutResponses: MutableList<DocLevelMonitorFanOutResponse> = mutableListOf()
            docLevelMonitorInput.indices.forEach { indexName ->
                var concreteIndices = IndexUtils.resolveAllIndices(
                    listOf(indexName),
                    monitorCtx.clusterService!!,
                    monitorCtx.indexNameExpressionResolver!!
                )
                var lastWriteIndex: String? = null
                if (IndexUtils.isAlias(indexName, monitorCtx.clusterService!!.state()) ||
                    IndexUtils.isDataStream(indexName, monitorCtx.clusterService!!.state())
                ) {
                    lastWriteIndex = concreteIndices.find { lastRunContext.containsKey(it) }
                    if (lastWriteIndex != null) {
                        val lastWriteIndexCreationDate =
                            IndexUtils.getCreationDateForIndex(lastWriteIndex, monitorCtx.clusterService!!.state())
                        concreteIndices = IndexUtils.getNewestIndicesByCreationDate(
                            concreteIndices,
                            monitorCtx.clusterService!!.state(),
                            lastWriteIndexCreationDate
                        )
                    }
                }
                concreteIndicesSeenSoFar.addAll(concreteIndices)
                val updatedIndexName = indexName.replace("*", "_")
                updatedIndexNames.add(updatedIndexName)
                val conflictingFields = monitorCtx.docLevelMonitorQueries!!.getAllConflictingFields(
                    monitorCtx.clusterService!!.state(),
                    concreteIndices
                )

                concreteIndices.forEach { concreteIndexName ->
                    // Prepare lastRunContext for each index
                    val indexLastRunContext = lastRunContext.getOrPut(concreteIndexName) {
                        val isIndexCreatedRecently = createdRecently(
                            monitor,
                            periodStart,
                            periodEnd,
                            monitorCtx.clusterService!!.state().metadata.index(concreteIndexName)
                        )
                        MonitorMetadataService.createRunContextForIndex(concreteIndexName, isIndexCreatedRecently)
                    }

                    // Prepare updatedLastRunContext for each index
                    val indexUpdatedRunContext = initializeNewLastRunContext(
                        indexLastRunContext.toMutableMap(),
                        monitorCtx,
                        concreteIndexName,
                    ) as MutableMap<String, Any>
                    if (IndexUtils.isAlias(indexName, monitorCtx.clusterService!!.state()) ||
                        IndexUtils.isDataStream(indexName, monitorCtx.clusterService!!.state())
                    ) {
                        if (concreteIndexName == IndexUtils.getWriteIndex(
                                indexName,
                                monitorCtx.clusterService!!.state()
                            )
                        ) {
                            updatedLastRunContext.remove(lastWriteIndex)
                            updatedLastRunContext[concreteIndexName] = indexUpdatedRunContext
                        }
                    } else {
                        updatedLastRunContext[concreteIndexName] = indexUpdatedRunContext
                    }

                    val count: Int = indexLastRunContext["shards_count"] as Int
                    for (i: Int in 0 until count) {
                        val shard = i.toString()

                        // update lastRunContext if its a temp monitor as we only want to view the last bit of data then
                        // TODO: If dryrun, we should make it so we limit the search as this could still potentially give us lots of data
                        if (isTempMonitor) {
                            indexLastRunContext[shard] =
                                max(-1, (indexUpdatedRunContext[shard] as String).toInt() - 10)
                        }
                    }
                    val indexExecutionContext = IndexExecutionContext(
                        queries,
                        indexLastRunContext,
                        indexUpdatedRunContext,
                        updatedIndexName,
                        concreteIndexName,
                        updatedIndexNames,
                        concreteIndices,
                        conflictingFields.toList(),
                        matchingDocIdsPerIndex?.get(concreteIndexName),
                    )

                    val shards = mutableSetOf<String>()
                    shards.addAll(indexUpdatedRunContext.keys)
                    shards.remove("index")
                    shards.remove("shards_count")

                    val nodeMap = getNodes(monitorCtx)
                    val nodeShardAssignments = distributeShards(
                        monitorCtx,
                        nodeMap.keys.toList(),
                        shards.toList(),
                        concreteIndexName
                    )

                    val responses: Collection<DocLevelMonitorFanOutResponse> = suspendCoroutine { cont ->
                        val listener = GroupedActionListener(
                            object : ActionListener<Collection<DocLevelMonitorFanOutResponse>> {
                                override fun onResponse(response: Collection<DocLevelMonitorFanOutResponse>) {
                                    cont.resume(response)
                                }

                                override fun onFailure(e: Exception) {
                                    if (e.cause is Exception)
                                        cont.resumeWithException(e.cause as Exception)
                                    else
                                        cont.resumeWithException(e)
                                }
                            },
                            nodeShardAssignments.size
                        )
                        val responseReader = Writeable.Reader {
                            DocLevelMonitorFanOutResponse(it)
                        }
                        for (node in nodeMap) {
                            if (nodeShardAssignments.containsKey(node.key)) {
                                val docLevelMonitorFanOutRequest = DocLevelMonitorFanOutRequest(
                                    monitor,
                                    dryrun,
                                    monitorMetadata,
                                    executionId,
                                    indexExecutionContext,
                                    nodeShardAssignments[node.key]!!.toList(),
                                    concreteIndicesSeenSoFar,
                                    workflowRunContext
                                )

                                transportService.sendRequest(
                                    node.value,
                                    DocLevelMonitorFanOutAction.NAME,
                                    docLevelMonitorFanOutRequest,
                                    TransportRequestOptions.EMPTY,
                                    object : ActionListenerResponseHandler<DocLevelMonitorFanOutResponse>(
                                        listener,
                                        responseReader
                                    ) {
                                        override fun handleException(e: TransportException) {
                                            val cause = e.unwrapCause()
                                            if (cause is ConnectTransportException ||
                                                (
                                                    e is RemoteTransportException &&
                                                        (
                                                            cause is NodeClosedException ||
                                                                cause is CircuitBreakingException ||
                                                                cause is ActionNotFoundTransportException
                                                            )
                                                    )
                                            ) {
                                                val localNode = monitorCtx.clusterService!!.localNode()
                                                // retry in local node
                                                transportService.sendRequest(
                                                    localNode,
                                                    DocLevelMonitorFanOutAction.NAME,
                                                    docLevelMonitorFanOutRequest,
                                                    TransportRequestOptions.EMPTY,
                                                    object :
                                                        ActionListenerResponseHandler<DocLevelMonitorFanOutResponse>(
                                                            listener,
                                                            responseReader
                                                        ) {
                                                        override fun handleException(e: TransportException) {
                                                            logger.error("Fan out retry failed in node ${localNode.id}")
                                                            listener.onFailure(e)
                                                        }

                                                        override fun handleResponse(response: DocLevelMonitorFanOutResponse) {
                                                            listener.onResponse(response)
                                                        }
                                                    }
                                                )
                                            } else {
                                                logger.error("Fan out failed in node ${node.key}", e)
                                                listener.onFailure(e)
                                            }
                                        }

                                        override fun handleResponse(response: DocLevelMonitorFanOutResponse) {
                                            listener.onResponse(response)
                                        }
                                    }
                                )
                            }
                        }
                    }
                    docLevelMonitorFanOutResponses.addAll(responses)
                }
            }
            updateLastRunContextFromFanOutResponses(docLevelMonitorFanOutResponses, updatedLastRunContext)
            val triggerResults = buildTriggerResults(docLevelMonitorFanOutResponses)
            val inputRunResults = buildInputRunResults(docLevelMonitorFanOutResponses)
            if (!isTempMonitor) {
                MonitorMetadataService.upsertMetadata(
                    monitorMetadata.copy(lastRunContext = updatedLastRunContext),
                    true
                )
            } else {
                // Clean up any queries created by the dry run monitor
                monitorCtx.docLevelMonitorQueries!!.deleteDocLevelQueriesOnDryRun(monitorMetadata)
            }
            // TODO: Update the Document as part of the Trigger and return back the trigger action result
            return monitorResult.copy(triggerResults = triggerResults, inputResults = inputRunResults)
        } catch (e: Exception) {
            val errorMessage = ExceptionsHelper.detailedMessage(e)
            monitorCtx.alertService!!.upsertMonitorErrorAlert(monitor, errorMessage, executionId, workflowRunContext)
            logger.error("Failed running Document-level-monitor ${monitor.name}", e)
            val alertingException = AlertingException(
                errorMessage,
                RestStatus.INTERNAL_SERVER_ERROR,
                e
            )
            return monitorResult.copy(error = alertingException, inputResults = InputRunResults(emptyList(), alertingException))
        } finally {
            val endTime = System.currentTimeMillis()
            totalTimeTakenStat = endTime - startTime
            logger.debug(
                "Monitor {} Time spent on monitor run: {}",
                monitor.id,
                totalTimeTakenStat
            )
        }
    }

    private fun updateLastRunContextFromFanOutResponses(
        docLevelMonitorFanOutResponses: MutableList<DocLevelMonitorFanOutResponse>,
        updatedLastRunContext: MutableMap<String, MutableMap<String, Any>>,
    ) {

        // Prepare updatedLastRunContext for each index
        for (indexName in updatedLastRunContext.keys) {
            for (fanOutResponse in docLevelMonitorFanOutResponses) {
                // fanOutResponse.lastRunContexts //updatedContexts for relevant shards
                val indexLastRunContext = updatedLastRunContext[indexName] as MutableMap<String, Any>

                if (fanOutResponse.lastRunContexts.contains("index") && fanOutResponse.lastRunContexts["index"] == indexName) {
                    fanOutResponse.lastRunContexts.keys.forEach {

                        val seq_no = fanOutResponse.lastRunContexts[it].toString().toIntOrNull()
                        if (
                            it != "shards_count" &&
                            it != "index" &&
                            seq_no != null &&
                            seq_no >= 0
                        ) {
                            indexLastRunContext[it] = seq_no
                        }
                    }
                }
            }
        }
    }

    private fun buildTriggerResults(
        docLevelMonitorFanOutResponses: MutableList<DocLevelMonitorFanOutResponse>,
    ): MutableMap<String, DocumentLevelTriggerRunResult> {
        val triggerResults = mutableMapOf<String, DocumentLevelTriggerRunResult>()
        val triggerErrorMap = mutableMapOf<String, MutableList<AlertingException>>()
        for (res in docLevelMonitorFanOutResponses) {
            for (triggerId in res.triggerResults.keys) {
                val documentLevelTriggerRunResult = res.triggerResults[triggerId]
                if (documentLevelTriggerRunResult != null) {
                    if (false == triggerResults.contains(triggerId)) {
                        triggerResults[triggerId] = documentLevelTriggerRunResult
                        triggerErrorMap[triggerId] = if (documentLevelTriggerRunResult.error != null) {
                            val error = if (documentLevelTriggerRunResult.error is AlertingException) {
                                documentLevelTriggerRunResult.error as AlertingException
                            } else {
                                AlertingException.wrap(documentLevelTriggerRunResult.error!!) as AlertingException
                            }
                            mutableListOf(error)
                        } else {
                            mutableListOf()
                        }
                    } else {
                        val currVal = triggerResults[triggerId]
                        val newTriggeredDocs = mutableListOf<String>()
                        newTriggeredDocs.addAll(currVal!!.triggeredDocs)
                        newTriggeredDocs.addAll(documentLevelTriggerRunResult.triggeredDocs)
                        val newActionResults = mutableMapOf<String, MutableMap<String, ActionRunResult>>()
                        newActionResults.putAll(currVal.actionResultsMap)
                        newActionResults.putAll(documentLevelTriggerRunResult.actionResultsMap)
                        triggerResults[triggerId] = currVal.copy(
                            triggeredDocs = newTriggeredDocs,
                            actionResultsMap = newActionResults
                        )

                        if (documentLevelTriggerRunResult.error != null) {
                            triggerErrorMap[triggerId]!!.add(documentLevelTriggerRunResult.error as AlertingException)
                        }
                    }
                }
            }
        }

        triggerErrorMap.forEach { triggerId, errorList ->
            if (errorList.isNotEmpty()) {
                triggerResults[triggerId]!!.error = AlertingException.merge(*errorList.toTypedArray())
            }
        }
        return triggerResults
    }

    private fun buildInputRunResults(docLevelMonitorFanOutResponses: MutableList<DocLevelMonitorFanOutResponse>): InputRunResults {
        val inputRunResults = mutableMapOf<String, MutableSet<String>>()
        val errors: MutableList<AlertingException> = mutableListOf()
        for (response in docLevelMonitorFanOutResponses) {
            if (response.inputResults.error != null) {
                if (response.inputResults.error is AlertingException) {
                    errors.add(response.inputResults.error)
                } else {
                    errors.add(AlertingException.wrap(response.inputResults.error) as AlertingException)
                }
            }
            val partialResult = response.inputResults.results
            for (result in partialResult) {
                for (id in result.keys) {
                    inputRunResults.getOrPut(id) { mutableSetOf() }.addAll(result[id] as Collection<String>)
                }
            }
        }
        return InputRunResults(listOf(inputRunResults), if (!errors.isEmpty()) AlertingException.merge(*errors.toTypedArray()) else null)
    }

    private fun initializeNewLastRunContext(
        lastRunContext: Map<String, Any>,
        monitorCtx: MonitorRunnerExecutionContext,
        index: String,
    ): Map<String, Any> {
        val count: Int = getShardsCount(monitorCtx.clusterService!!, index)
        val updatedLastRunContext = lastRunContext.toMutableMap()
        for (i: Int in 0 until count) {
            val shard = i.toString()
            updatedLastRunContext[shard] = SequenceNumbers.UNASSIGNED_SEQ_NO.toString()
        }
        return updatedLastRunContext
    }

    private fun validate(monitor: Monitor) {
        if (monitor.inputs.size > 1) {
            throw IOException("Only one input is supported with document-level-monitor.")
        }

        if (monitor.inputs[0].name() != DocLevelMonitorInput.DOC_LEVEL_INPUT_FIELD) {
            throw IOException("Invalid input with document-level-monitor.")
        }

        if ((monitor.inputs[0] as DocLevelMonitorInput).indices.isEmpty()) {
            throw IllegalArgumentException("DocLevelMonitorInput has no indices")
        }
    }

    // Checks if the index was created from the last execution run or when the monitor was last updated to ensure that
    // new index is monitored from the beginning of that index
    private fun createdRecently(
        monitor: Monitor,
        periodStart: Instant,
        periodEnd: Instant,
        indexMetadata: IndexMetadata
    ): Boolean {
        val lastExecutionTime = if (periodStart == periodEnd) monitor.lastUpdateTime else periodStart
        val indexCreationDate = indexMetadata.settings.get("index.creation_date")?.toLong() ?: 0L
        return indexCreationDate > lastExecutionTime.toEpochMilli()
    }

    private fun getShardsCount(clusterService: ClusterService, index: String): Int {
        val allShards: List<ShardRouting> = clusterService!!.state().routingTable().allShards(index)
        return allShards.filter { it.primary() }.size
    }

    private fun getNodes(monitorCtx: MonitorRunnerExecutionContext): Map<String, DiscoveryNode> {
        return monitorCtx.clusterService!!.state().nodes.dataNodes.filter { it.value.version >= Version.CURRENT }
    }

    private fun distributeShards(
        monitorCtx: MonitorRunnerExecutionContext,
        allNodes: List<String>,
        shards: List<String>,
        index: String,
<<<<<<< HEAD
    ): Map<String, MutableSet<ShardId>> {
=======
        shard: String,
        prevSeqNo: Long?,
        maxSeqNo: Long,
        docIds: List<String>? = null,
        fieldsToFetch: List<String>,
    ): SearchHits {
        if (prevSeqNo?.equals(maxSeqNo) == true && maxSeqNo != 0L) {
            return SearchHits.empty()
        }
        val boolQueryBuilder = BoolQueryBuilder()
        boolQueryBuilder.filter(QueryBuilders.rangeQuery("_seq_no").gt(prevSeqNo).lte(maxSeqNo))

        if (!docIds.isNullOrEmpty()) {
            boolQueryBuilder.filter(QueryBuilders.termsQuery("_id", docIds))
        }

        val request: SearchRequest = SearchRequest()
            .indices(index)
            .preference("_shards:$shard")
            .source(
                SearchSourceBuilder()
                    .version(true)
                    .sort("_seq_no", SortOrder.DESC)
                    .seqNoAndPrimaryTerm(true)
                    .query(boolQueryBuilder)
                    .size(monitorCtx.docLevelMonitorShardFetchSize)
            )
            .preference(Preference.PRIMARY_FIRST.type())
        request.cancelAfterTimeInterval = TimeValue.timeValueMinutes(
            getCancelAfterTimeInterval()
        )
        if (monitorCtx.fetchOnlyQueryFieldNames && fieldsToFetch.isNotEmpty()) {
            request.source().fetchSource(false)
            for (field in fieldsToFetch) {
                request.source().fetchField(field)
            }
        }
        val response: SearchResponse = monitorCtx.client!!.suspendUntil { monitorCtx.client!!.search(request, it) }
        if (response.status() !== RestStatus.OK) {
            throw IOException("Failed to search shard: [$shard] in index [$index]. Response status is ${response.status()}")
        }
        nonPercolateSearchesTimeTakenStat += response.took.millis
        return response.hits
    }

    /** Executes percolate query on the docs against the monitor's query index and return the hits from the search response*/
    private suspend fun runPercolateQueryOnTransformedDocs(
        monitorCtx: MonitorRunnerExecutionContext,
        docs: MutableList<Pair<String, TransformedDocDto>>,
        monitor: Monitor,
        monitorMetadata: MonitorMetadata,
        concreteIndices: List<String>,
        monitorInputIndices: List<String>,
    ): SearchHits {
        val indices = docs.stream().map { it.second.indexName }.distinct().collect(Collectors.toList())
        val boolQueryBuilder = BoolQueryBuilder().must(buildShouldClausesOverPerIndexMatchQueries(indices))
        val percolateQueryBuilder =
            PercolateQueryBuilderExt("query", docs.map { it.second.docSource }, XContentType.JSON)
        if (monitor.id.isNotEmpty()) {
            boolQueryBuilder.must(QueryBuilders.matchQuery("monitor_id", monitor.id).operator(Operator.AND))
        }
        boolQueryBuilder.filter(percolateQueryBuilder)
        val queryIndices =
            docs.map { monitorMetadata.sourceToQueryIndexMapping[it.second.indexName + monitor.id] }.distinct()
        if (queryIndices.isEmpty()) {
            val message =
                "Monitor ${monitor.id}: Failed to resolve query Indices from source indices during monitor execution!" +
                    " sourceIndices: $monitorInputIndices"
            logger.error(message)
            throw AlertingException.wrap(
                OpenSearchStatusException(message, RestStatus.INTERNAL_SERVER_ERROR)
            )
        }

        val searchRequest =
            SearchRequest().indices(*queryIndices.toTypedArray()).preference(Preference.PRIMARY_FIRST.type())
        val searchSourceBuilder = SearchSourceBuilder()
        searchSourceBuilder.query(boolQueryBuilder)
        searchRequest.source(searchSourceBuilder)
        logger.debug(
            "Monitor ${monitor.id}: " +
                "Executing percolate query for docs from source indices " +
                "$monitorInputIndices against query index $queryIndices"
        )
        var response: SearchResponse

        try {
            searchRequest.cancelAfterTimeInterval = TimeValue.timeValueMinutes(
                getCancelAfterTimeInterval()
            )

            response = monitorCtx.client!!.suspendUntil {
                monitorCtx.client!!.execute(SearchAction.INSTANCE, searchRequest, it)
            }
        } catch (e: Exception) {
            throw IllegalStateException(
                "Monitor ${monitor.id}:" +
                    " Failed to run percolate search for sourceIndex [${concreteIndices.joinToString()}] " +
                    "and queryIndex [${queryIndices.joinToString()}] for ${docs.size} document(s)",
                e
            )
        }

        if (response.status() !== RestStatus.OK) {
            throw IOException(
                "Monitor ${monitor.id}: Failed to search percolate index: ${queryIndices.joinToString()}. " +
                    "Response status is ${response.status()}"
            )
        }
        logger.debug("Monitor ${monitor.id} PERF_DEBUG: Percolate query time taken millis = ${response.took}")
        percolateQueriesTimeTakenStat += response.took.millis
        return response.hits
    }
    /** we cannot use terms query because `index` field's mapping is of type TEXT and not keyword. Refer doc-level-queries.json*/
    private fun buildShouldClausesOverPerIndexMatchQueries(indices: List<String>): BoolQueryBuilder {
        val boolQueryBuilder = QueryBuilders.boolQuery()
        indices.forEach { boolQueryBuilder.should(QueryBuilders.matchQuery("index", it)) }
        return boolQueryBuilder
    }
>>>>>>> 62003eed

        val totalShards = shards.size
        val numFanOutNodes = allNodes.size.coerceAtMost((totalShards + 1) / 2)
        val totalNodes = monitorCtx.totalNodesFanOut.coerceAtMost(numFanOutNodes)
        val shardsPerNode = totalShards / totalNodes
        var shardsRemaining = totalShards % totalNodes

        val shardIdList = shards.map {
            ShardId(monitorCtx.clusterService!!.state().metadata.index(index).index, it.toInt())
        }
        val nodes = allNodes.subList(0, totalNodes)

        val nodeShardAssignments = mutableMapOf<String, MutableSet<ShardId>>()
        var idx = 0
        for (node in nodes) {
            val nodeShardAssignment = mutableSetOf<ShardId>()
            for (i in 1..shardsPerNode) {
                nodeShardAssignment.add(shardIdList[idx++])
            }
            nodeShardAssignments[node] = nodeShardAssignment
        }

        for (node in nodes) {
            if (shardsRemaining == 0) {
                break
            }
            nodeShardAssignments[node]!!.add(shardIdList[idx++])
            --shardsRemaining
        }
        return nodeShardAssignments
    }
}<|MERGE_RESOLUTION|>--- conflicted
+++ resolved
@@ -20,21 +20,16 @@
 import org.opensearch.alerting.model.MonitorRunResult
 import org.opensearch.alerting.util.AlertingException
 import org.opensearch.alerting.util.IndexUtils
-<<<<<<< HEAD
-=======
 import org.opensearch.alerting.util.defaultToPerExecutionAction
 import org.opensearch.alerting.util.getActionExecutionPolicy
 import org.opensearch.alerting.util.getCancelAfterTimeInterval
 import org.opensearch.alerting.util.parseSampleDocTags
-import org.opensearch.alerting.util.printsSampleDocData
->>>>>>> 62003eed
+import org.opensearch.alerting.util.printsSampleDocDat
 import org.opensearch.alerting.workflow.WorkflowRunContext
 import org.opensearch.cluster.metadata.IndexMetadata
 import org.opensearch.cluster.node.DiscoveryNode
 import org.opensearch.cluster.routing.ShardRouting
 import org.opensearch.cluster.service.ClusterService
-<<<<<<< HEAD
-=======
 import org.opensearch.common.unit.TimeValue
 import org.opensearch.common.xcontent.XContentFactory
 import org.opensearch.common.xcontent.XContentType
@@ -43,7 +38,6 @@
 import org.opensearch.commons.alerting.action.SubscribeFindingsResponse
 import org.opensearch.commons.alerting.model.ActionExecutionResult
 import org.opensearch.commons.alerting.model.Alert
->>>>>>> 62003eed
 import org.opensearch.commons.alerting.model.DocLevelMonitorInput
 import org.opensearch.commons.alerting.model.DocLevelQuery
 import org.opensearch.commons.alerting.model.Monitor
@@ -542,130 +536,7 @@
         allNodes: List<String>,
         shards: List<String>,
         index: String,
-<<<<<<< HEAD
     ): Map<String, MutableSet<ShardId>> {
-=======
-        shard: String,
-        prevSeqNo: Long?,
-        maxSeqNo: Long,
-        docIds: List<String>? = null,
-        fieldsToFetch: List<String>,
-    ): SearchHits {
-        if (prevSeqNo?.equals(maxSeqNo) == true && maxSeqNo != 0L) {
-            return SearchHits.empty()
-        }
-        val boolQueryBuilder = BoolQueryBuilder()
-        boolQueryBuilder.filter(QueryBuilders.rangeQuery("_seq_no").gt(prevSeqNo).lte(maxSeqNo))
-
-        if (!docIds.isNullOrEmpty()) {
-            boolQueryBuilder.filter(QueryBuilders.termsQuery("_id", docIds))
-        }
-
-        val request: SearchRequest = SearchRequest()
-            .indices(index)
-            .preference("_shards:$shard")
-            .source(
-                SearchSourceBuilder()
-                    .version(true)
-                    .sort("_seq_no", SortOrder.DESC)
-                    .seqNoAndPrimaryTerm(true)
-                    .query(boolQueryBuilder)
-                    .size(monitorCtx.docLevelMonitorShardFetchSize)
-            )
-            .preference(Preference.PRIMARY_FIRST.type())
-        request.cancelAfterTimeInterval = TimeValue.timeValueMinutes(
-            getCancelAfterTimeInterval()
-        )
-        if (monitorCtx.fetchOnlyQueryFieldNames && fieldsToFetch.isNotEmpty()) {
-            request.source().fetchSource(false)
-            for (field in fieldsToFetch) {
-                request.source().fetchField(field)
-            }
-        }
-        val response: SearchResponse = monitorCtx.client!!.suspendUntil { monitorCtx.client!!.search(request, it) }
-        if (response.status() !== RestStatus.OK) {
-            throw IOException("Failed to search shard: [$shard] in index [$index]. Response status is ${response.status()}")
-        }
-        nonPercolateSearchesTimeTakenStat += response.took.millis
-        return response.hits
-    }
-
-    /** Executes percolate query on the docs against the monitor's query index and return the hits from the search response*/
-    private suspend fun runPercolateQueryOnTransformedDocs(
-        monitorCtx: MonitorRunnerExecutionContext,
-        docs: MutableList<Pair<String, TransformedDocDto>>,
-        monitor: Monitor,
-        monitorMetadata: MonitorMetadata,
-        concreteIndices: List<String>,
-        monitorInputIndices: List<String>,
-    ): SearchHits {
-        val indices = docs.stream().map { it.second.indexName }.distinct().collect(Collectors.toList())
-        val boolQueryBuilder = BoolQueryBuilder().must(buildShouldClausesOverPerIndexMatchQueries(indices))
-        val percolateQueryBuilder =
-            PercolateQueryBuilderExt("query", docs.map { it.second.docSource }, XContentType.JSON)
-        if (monitor.id.isNotEmpty()) {
-            boolQueryBuilder.must(QueryBuilders.matchQuery("monitor_id", monitor.id).operator(Operator.AND))
-        }
-        boolQueryBuilder.filter(percolateQueryBuilder)
-        val queryIndices =
-            docs.map { monitorMetadata.sourceToQueryIndexMapping[it.second.indexName + monitor.id] }.distinct()
-        if (queryIndices.isEmpty()) {
-            val message =
-                "Monitor ${monitor.id}: Failed to resolve query Indices from source indices during monitor execution!" +
-                    " sourceIndices: $monitorInputIndices"
-            logger.error(message)
-            throw AlertingException.wrap(
-                OpenSearchStatusException(message, RestStatus.INTERNAL_SERVER_ERROR)
-            )
-        }
-
-        val searchRequest =
-            SearchRequest().indices(*queryIndices.toTypedArray()).preference(Preference.PRIMARY_FIRST.type())
-        val searchSourceBuilder = SearchSourceBuilder()
-        searchSourceBuilder.query(boolQueryBuilder)
-        searchRequest.source(searchSourceBuilder)
-        logger.debug(
-            "Monitor ${monitor.id}: " +
-                "Executing percolate query for docs from source indices " +
-                "$monitorInputIndices against query index $queryIndices"
-        )
-        var response: SearchResponse
-
-        try {
-            searchRequest.cancelAfterTimeInterval = TimeValue.timeValueMinutes(
-                getCancelAfterTimeInterval()
-            )
-
-            response = monitorCtx.client!!.suspendUntil {
-                monitorCtx.client!!.execute(SearchAction.INSTANCE, searchRequest, it)
-            }
-        } catch (e: Exception) {
-            throw IllegalStateException(
-                "Monitor ${monitor.id}:" +
-                    " Failed to run percolate search for sourceIndex [${concreteIndices.joinToString()}] " +
-                    "and queryIndex [${queryIndices.joinToString()}] for ${docs.size} document(s)",
-                e
-            )
-        }
-
-        if (response.status() !== RestStatus.OK) {
-            throw IOException(
-                "Monitor ${monitor.id}: Failed to search percolate index: ${queryIndices.joinToString()}. " +
-                    "Response status is ${response.status()}"
-            )
-        }
-        logger.debug("Monitor ${monitor.id} PERF_DEBUG: Percolate query time taken millis = ${response.took}")
-        percolateQueriesTimeTakenStat += response.took.millis
-        return response.hits
-    }
-    /** we cannot use terms query because `index` field's mapping is of type TEXT and not keyword. Refer doc-level-queries.json*/
-    private fun buildShouldClausesOverPerIndexMatchQueries(indices: List<String>): BoolQueryBuilder {
-        val boolQueryBuilder = QueryBuilders.boolQuery()
-        indices.forEach { boolQueryBuilder.should(QueryBuilders.matchQuery("index", it)) }
-        return boolQueryBuilder
-    }
->>>>>>> 62003eed
-
         val totalShards = shards.size
         val numFanOutNodes = allNodes.size.coerceAtMost((totalShards + 1) / 2)
         val totalNodes = monitorCtx.totalNodesFanOut.coerceAtMost(numFanOutNodes)
