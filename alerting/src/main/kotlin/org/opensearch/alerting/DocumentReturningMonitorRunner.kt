package org.opensearch.alerting

import kotlinx.coroutines.Dispatchers
import kotlinx.coroutines.withContext
import org.apache.logging.log4j.LogManager
import org.opensearch.action.index.IndexRequest
import org.opensearch.action.search.SearchRequest
import org.opensearch.action.search.SearchResponse
import org.opensearch.action.support.WriteRequest
import org.opensearch.alerting.core.model.DocLevelMonitorInput
import org.opensearch.alerting.core.model.DocLevelQuery
import org.opensearch.alerting.elasticapi.string
import org.opensearch.alerting.model.ActionRunResult
import org.opensearch.alerting.model.Alert
import org.opensearch.alerting.model.AlertingConfigAccessor
import org.opensearch.alerting.model.DocumentExecutionContext
import org.opensearch.alerting.model.DocumentLevelTrigger
import org.opensearch.alerting.model.DocumentLevelTriggerRunResult
import org.opensearch.alerting.model.Finding
import org.opensearch.alerting.model.InputRunResults
import org.opensearch.alerting.model.Monitor
import org.opensearch.alerting.model.MonitorRunResult
import org.opensearch.alerting.model.action.Action
import org.opensearch.alerting.script.DocumentLevelTriggerExecutionContext
import org.opensearch.alerting.script.TriggerExecutionContext
import org.opensearch.alerting.util.AlertingException
import org.opensearch.alerting.util.isAllowed
import org.opensearch.alerting.util.updateMonitor
import org.opensearch.client.Client
import org.opensearch.cluster.routing.ShardRouting
import org.opensearch.cluster.service.ClusterService
import org.opensearch.common.Strings
import org.opensearch.common.xcontent.ToXContent
import org.opensearch.common.xcontent.XContentBuilder
import org.opensearch.common.xcontent.XContentType
import org.opensearch.index.query.BoolQueryBuilder
import org.opensearch.index.query.QueryBuilders
import org.opensearch.rest.RestStatus
import org.opensearch.search.SearchHits
import org.opensearch.search.builder.SearchSourceBuilder
import org.opensearch.search.sort.SortOrder
import java.io.IOException
import java.time.Instant
import java.util.UUID
import kotlin.collections.HashMap
import kotlin.math.max

object DocumentReturningMonitorRunner : MonitorRunner {
    private val logger = LogManager.getLogger(javaClass)

    override suspend fun runMonitor(
        monitor: Monitor,
        monitorCtx: MonitorRunnerExecutionContext,
        periodStart: Instant,
        periodEnd: Instant,
        dryrun: Boolean
<<<<<<< HEAD
    ): MonitorRunResult<DocumentLevelTriggerRunResult> {
        logger.info("Document-level-monitor is running ...")
        var monitorResult = MonitorRunResult<DocumentLevelTriggerRunResult>(monitor.name, periodStart, periodEnd)
=======
    ):
        MonitorRunResult<DocumentLevelTriggerRunResult> {
        logger.info("Document-level-monitor is running ...")
        val monitorResult = MonitorRunResult<DocumentLevelTriggerRunResult>(monitor.name, periodStart, periodEnd)

        val currentAlerts = try {
            monitorCtx.alertIndices!!.createOrUpdateAlertIndex()
            monitorCtx.alertIndices!!.createOrUpdateInitialFindingHistoryIndex()
        } catch (e: Exception) {
            val id = if (monitor.id.trim().isEmpty()) "_na_" else monitor.id
            logger.error("Error loading alerts for monitor: $id", e)
            return monitorResult.copy(error = e)
        }

>>>>>>> 3bb4a9ba
        try {
            validate(monitor)
        } catch (e: Exception) {
            logger.info("Failed to start Document-level-monitor. Error: ${e.message}")
            return monitorResult.copy(error = e)
        }

        val docLevelMonitorInput = monitor.inputs[0] as DocLevelMonitorInput
        val index = docLevelMonitorInput.indices[0]
        val queries: List<DocLevelQuery> = docLevelMonitorInput.queries

        val isTempMonitor = dryrun || monitor.id == Monitor.NO_ID
        var lastRunContext = monitor.lastRunContext.toMutableMap()
        try {
            if (lastRunContext.isNullOrEmpty()) {
                lastRunContext = createRunContext(monitorCtx.clusterService!!, monitorCtx.client!!, index).toMutableMap()
            }
        } catch (e: Exception) {
            logger.info("Failed to start Document-level-monitor $index. Error: ${e.message}")
            return monitorResult.copy(error = e)
        }

        val count: Int = lastRunContext["shards_count"] as Int
        val updatedLastRunContext = lastRunContext.toMutableMap()
        for (i: Int in 0 until count) {
            val shard = i.toString()
            val maxSeqNo: Long = getMaxSeqNo(monitorCtx.client!!, index, shard)
            updatedLastRunContext[shard] = maxSeqNo

            // update lastRunContext if its a temp monitor as we only want to view the last bit of data then
            // TODO: If dryrun, we should make it so we limit the search as this could still potentially give us lots of data
            if (isTempMonitor) {
                lastRunContext[shard] = max(-1, maxSeqNo - 1)
            }
        }

        val queryToDocIds = mutableMapOf<DocLevelQuery, Set<String>>()
        val docsToQueries = mutableMapOf<String, MutableList<String>>()
        val docExecutionContext = DocumentExecutionContext(queries, lastRunContext, updatedLastRunContext)
        val idQueryMap = mutableMapOf<String, DocLevelQuery>()
        queries.forEach { query ->
            val matchingDocIds = runForEachQuery(monitorCtx, docExecutionContext, query, index)
            queryToDocIds[query] = matchingDocIds
            matchingDocIds.forEach {
                docsToQueries.putIfAbsent(it, mutableListOf())
                docsToQueries[it]?.add(query.id)
            }
            idQueryMap[query.id] = query
        }
        val queryInputResults = queryToDocIds.mapKeys { it.key.id }
        monitorResult = monitorResult.copy(inputResults = InputRunResults(listOf(queryInputResults)))
        val queryIds = queries.map { it.id }

        val triggerResults = mutableMapOf<String, DocumentLevelTriggerRunResult>()
        monitor.triggers.forEach {
            triggerResults[it.id] = runForEachDocTrigger(
                monitorCtx,
                monitorResult,
                it as DocumentLevelTrigger,
                monitor,
                idQueryMap,
                docsToQueries,
                queryIds,
                dryrun
            )
        }

        // Don't update monitor if this is a test monitor
        if (!isTempMonitor) {

            // TODO: Check for race condition against the update monitor api
            // This does the update at the end in case of errors and makes sure all the queries are executed
            val updatedMonitor = monitor.copy(lastRunContext = updatedLastRunContext)
            // note: update has to called in serial for shards of a given index.
            // make sure this is just updated for the specific query or at the end of all the queries
            updateMonitor(monitorCtx.client!!, monitorCtx.xContentRegistry!!, monitorCtx.settings!!, updatedMonitor)
        }

        // TODO: Update the Document as part of the Trigger and return back the trigger action result
        return monitorResult.copy(triggerResults = triggerResults)
    }

    private suspend fun runForEachDocTrigger(
        monitorCtx: MonitorRunnerExecutionContext,
        monitorResult: MonitorRunResult<DocumentLevelTriggerRunResult>,
        trigger: DocumentLevelTrigger,
        monitor: Monitor,
        idQueryMap: Map<String, DocLevelQuery>,
        docsToQueries: Map<String, List<String>>,
        queryIds: List<String>,
        dryrun: Boolean
    ): DocumentLevelTriggerRunResult {
        val triggerCtx = DocumentLevelTriggerExecutionContext(monitor, trigger)
        val triggerResult = monitorCtx.triggerService!!.runDocLevelTrigger(monitor, trigger, triggerCtx, docsToQueries, queryIds)

        logger.info("trigger results")
        logger.info(triggerResult.triggeredDocs.toString())

        val index = (monitor.inputs[0] as DocLevelMonitorInput).indices[0]

        // TODO: modify findings such that there is a finding per document
        val findings = mutableListOf<String>()
        val findingDocPairs = mutableListOf<Pair<String, String>>()

        // TODO: Implement throttling for findings
        if (!dryrun && monitor.id != Monitor.NO_ID) {
            docsToQueries.forEach {
                val triggeredQueries = it.value.map { queryId -> idQueryMap[queryId]!! }
                val findingId = createFindings(monitor, monitorCtx, index, triggeredQueries, listOf(it.key))
                findings.add(findingId)

                if (triggerResult.triggeredDocs.contains(it.key)) {
                    findingDocPairs.add(Pair(findingId, it.key))
                }
            }
        }

        val actionCtx = triggerCtx.copy(
            triggeredDocs = triggerResult.triggeredDocs,
            relatedFindings = findings,
            error = monitorResult.error ?: triggerResult.error
        )

        for (action in trigger.actions) {
            triggerResult.actionResults[action.id] = this.runAction(action, actionCtx, monitorCtx, dryrun)
        }

        // TODO: Implement throttling for alerts
        // Alerts are saved after the actions since if there are failures in the actions, they can be stated in the alert
        if (!dryrun && monitor.id != Monitor.NO_ID) {
            val alerts = mutableListOf<Alert>()
            findingDocPairs.forEach {
                val alert = monitorCtx.alertService!!.composeDocLevelAlert(
                    listOf(it.first),
                    listOf(it.second),
                    triggerCtx,
                    triggerResult,
                    monitorResult.alertError() ?: triggerResult.alertError()
                )
                alerts.add(alert)
            }
            monitorCtx.retryPolicy?.let { monitorCtx.alertService!!.saveAlerts(alerts, it) }
        }
        return triggerResult
    }

    private fun createFindings(
        monitor: Monitor,
        monitorCtx: MonitorRunnerExecutionContext,
        index: String,
        docLevelQueries: List<DocLevelQuery>,
        matchingDocIds: List<String>
    ): String {
        val finding = Finding(
            id = UUID.randomUUID().toString(),
            relatedDocId = matchingDocIds.joinToString(","),
            monitorId = monitor.id,
            monitorName = monitor.name,
            index = index,
            docLevelQueries = docLevelQueries,
            timestamp = Instant.now()
        )

        val findingStr = finding.toXContent(XContentBuilder.builder(XContentType.JSON.xContent()), ToXContent.EMPTY_PARAMS).string()
        // change this to debug.
        logger.info("Findings: $findingStr")

        // todo: below is all hardcoded, temp code and added only to test. replace this with proper Findings index lifecycle management.
        val indexRequest = IndexRequest(".opensearch-alerting-findings")
            .setRefreshPolicy(WriteRequest.RefreshPolicy.IMMEDIATE)
            .source(findingStr, XContentType.JSON)

        monitorCtx.client!!.index(indexRequest).actionGet()
        return finding.id
    }

    // TODO: Implement action for triggers
    override suspend fun runAction(
        action: Action,
        ctx: TriggerExecutionContext,
        monitorCtx: MonitorRunnerExecutionContext,
        dryrun: Boolean
    ): ActionRunResult {
<<<<<<< HEAD
        return try {
            if (!MonitorRunnerService.isActionActionable(action, (ctx as DocumentLevelTriggerExecutionContext).alert)) {
                return ActionRunResult(action.id, action.name, mapOf(), true, null, null)
            }
            val actionOutput = mutableMapOf<String, String>()
            actionOutput[Action.SUBJECT] = if (action.subjectTemplate != null)
                MonitorRunnerService.compileTemplate(action.subjectTemplate, ctx)
            else ""
            actionOutput[Action.MESSAGE] = MonitorRunnerService.compileTemplate(action.messageTemplate, ctx)
            if (Strings.isNullOrEmpty(actionOutput[Action.MESSAGE])) {
                throw IllegalStateException("Message content missing in the Destination with id: ${action.destinationId}")
            }
            if (!dryrun) {
                withContext(Dispatchers.IO) {
                    val destination = AlertingConfigAccessor.getDestinationInfo(
                        monitorCtx.client!!,
                        monitorCtx.xContentRegistry!!,
                        action.destinationId
                    )
                    if (!destination.isAllowed(monitorCtx.allowList)) {
                        throw IllegalStateException("Monitor contains a Destination type that is not allowed: ${destination.type}")
                    }

                    val destinationCtx = monitorCtx.destinationContextFactory!!.getDestinationContext(destination)
                    actionOutput[Action.MESSAGE_ID] = destination.publish(
                        actionOutput[Action.SUBJECT],
                        actionOutput[Action.MESSAGE]!!,
                        destinationCtx,
                        monitorCtx.hostDenyList
                    )
                }
            }
            ActionRunResult(action.id, action.name, actionOutput, false, MonitorRunnerService.currentTime(), null)
        } catch (e: Exception) {
            logger.debug("Failed to run action", AlertingException.wrap(e))
            ActionRunResult(action.id, action.name, mapOf(), false, MonitorRunnerService.currentTime(), e)
        }
=======
        return ActionRunResult(action.id, action.name, mapOf(), false, MonitorRunnerService.currentTime(), null)
>>>>>>> 3bb4a9ba
    }

    private fun validate(monitor: Monitor) {
        if (monitor.inputs.size > 1) {
            throw IOException("Only one input is supported with document-level-monitor.")
        }

        if (monitor.inputs[0].name() != DocLevelMonitorInput.DOC_LEVEL_INPUT_FIELD) {
            throw IOException("Invalid input with document-level-monitor.")
        }

        val docLevelMonitorInput = monitor.inputs[0] as DocLevelMonitorInput
        if (docLevelMonitorInput.indices.size > 1) {
            throw IOException("Only one index is supported with document-level-monitor.")
        }
    }

    fun createRunContext(clusterService: ClusterService, client: Client, index: String): HashMap<String, Any> {
        val lastRunContext = HashMap<String, Any>()
        lastRunContext["index"] = index
        val count = getShardsCount(clusterService, index)
        lastRunContext["shards_count"] = count

        for (i: Int in 0 until count) {
            val shard = i.toString()
            val maxSeqNo: Long = getMaxSeqNo(client, index, shard)
            lastRunContext[shard] = maxSeqNo
        }
        return lastRunContext
    }

    /**
     * Get the current max seq number of the shard. We find it by searching the last document
     *  in the primary shard.
     */
    private fun getMaxSeqNo(client: Client, index: String, shard: String): Long {
        val request: SearchRequest = SearchRequest()
            .indices(index)
            .preference("_shards:$shard")
            .source(
                SearchSourceBuilder()
                    .version(true)
                    .sort("_seq_no", SortOrder.DESC)
                    .seqNoAndPrimaryTerm(true)
                    .query(QueryBuilders.matchAllQuery())
                    .size(1)
            )
        val response: SearchResponse = client.search(request).actionGet()
        if (response.status() !== RestStatus.OK) {
            throw IOException("Failed to get max seq no for shard: $shard")
        }
        if (response.hits.hits.isEmpty())
            return -1L

        return response.hits.hits[0].seqNo
    }

    private fun getShardsCount(clusterService: ClusterService, index: String): Int {
        val allShards: List<ShardRouting> = clusterService!!.state().routingTable().allShards(index)
        return allShards.filter { it.primary() }.size
    }

    private fun runForEachQuery(
        monitorCtx: MonitorRunnerExecutionContext,
        docExecutionCtx: DocumentExecutionContext,
        query: DocLevelQuery,
        index: String
    ): Set<String> {
        val count: Int = docExecutionCtx.lastRunContext["shards_count"] as Int
        val matchingDocs = mutableSetOf<String>()
        for (i: Int in 0 until count) {
            val shard = i.toString()
            try {
                logger.info("Monitor execution for shard: $shard")

                val prevSeqNo = docExecutionCtx.lastRunContext[shard].toString().toLongOrNull()
                val maxSeqNo = docExecutionCtx.updatedLastRunContext[shard].toString().toLong()
                logger.info("Shard_$shard has MaxSeqNo: $maxSeqNo and PrevSeqNo: $prevSeqNo")

                val hits: SearchHits = searchShard(
                    monitorCtx,
                    index,
                    shard,
                    prevSeqNo,
                    maxSeqNo,
                    query.query
                )
                logger.info("Search hits for shard_$shard is: ${hits.hits.size}")

                if (hits.hits.isNotEmpty()) {
                    logger.info("found matches")
                    matchingDocs.addAll(getAllDocIds(hits))
                }
            } catch (e: Exception) {
                logger.info("Failed to run for shard $shard. Error: ${e.message}")
                logger.debug("Failed to run for shard $shard", e)
            }
        }
        return matchingDocs
    }

    private fun searchShard(
        monitorCtx: MonitorRunnerExecutionContext,
        index: String,
        shard: String,
        prevSeqNo: Long?,
        maxSeqNo: Long,
        query: String
    ): SearchHits {
<<<<<<< HEAD
        if (prevSeqNo?.equals(maxSeqNo) == true && maxSeqNo != 0L) {
=======
        if (prevSeqNo?.equals(maxSeqNo) == true) {
>>>>>>> 3bb4a9ba
            return SearchHits.empty()
        }
        val boolQueryBuilder = BoolQueryBuilder()
        boolQueryBuilder.filter(QueryBuilders.rangeQuery("_seq_no").gt(prevSeqNo).lte(maxSeqNo))
        boolQueryBuilder.must(QueryBuilders.queryStringQuery(query))

        val request: SearchRequest = SearchRequest()
            .indices(index)
            .preference("_shards:$shard")
            .source(
                SearchSourceBuilder()
                    .version(true)
                    .query(boolQueryBuilder)
                    .size(10000) // fixme: make this configurable.
            )
        logger.info("Request: $request")
        val response: SearchResponse = monitorCtx.client!!.search(request).actionGet()
        if (response.status() !== RestStatus.OK) {
            throw IOException("Failed to search shard: $shard")
        }
        return response.hits
    }

    private fun getAllDocIds(hits: SearchHits): List<String> {
        return hits.map { hit -> hit.id }
    }
}<|MERGE_RESOLUTION|>--- conflicted
+++ resolved
@@ -54,16 +54,11 @@
         periodStart: Instant,
         periodEnd: Instant,
         dryrun: Boolean
-<<<<<<< HEAD
     ): MonitorRunResult<DocumentLevelTriggerRunResult> {
         logger.info("Document-level-monitor is running ...")
         var monitorResult = MonitorRunResult<DocumentLevelTriggerRunResult>(monitor.name, periodStart, periodEnd)
-=======
-    ):
-        MonitorRunResult<DocumentLevelTriggerRunResult> {
-        logger.info("Document-level-monitor is running ...")
-        val monitorResult = MonitorRunResult<DocumentLevelTriggerRunResult>(monitor.name, periodStart, periodEnd)
-
+
+        // TODO: is this needed from Charlie?
         val currentAlerts = try {
             monitorCtx.alertIndices!!.createOrUpdateAlertIndex()
             monitorCtx.alertIndices!!.createOrUpdateInitialFindingHistoryIndex()
@@ -73,7 +68,6 @@
             return monitorResult.copy(error = e)
         }
 
->>>>>>> 3bb4a9ba
         try {
             validate(monitor)
         } catch (e: Exception) {
@@ -257,7 +251,6 @@
         monitorCtx: MonitorRunnerExecutionContext,
         dryrun: Boolean
     ): ActionRunResult {
-<<<<<<< HEAD
         return try {
             if (!MonitorRunnerService.isActionActionable(action, (ctx as DocumentLevelTriggerExecutionContext).alert)) {
                 return ActionRunResult(action.id, action.name, mapOf(), true, null, null)
@@ -295,9 +288,6 @@
             logger.debug("Failed to run action", AlertingException.wrap(e))
             ActionRunResult(action.id, action.name, mapOf(), false, MonitorRunnerService.currentTime(), e)
         }
-=======
-        return ActionRunResult(action.id, action.name, mapOf(), false, MonitorRunnerService.currentTime(), null)
->>>>>>> 3bb4a9ba
     }
 
     private fun validate(monitor: Monitor) {
@@ -407,11 +397,7 @@
         maxSeqNo: Long,
         query: String
     ): SearchHits {
-<<<<<<< HEAD
         if (prevSeqNo?.equals(maxSeqNo) == true && maxSeqNo != 0L) {
-=======
-        if (prevSeqNo?.equals(maxSeqNo) == true) {
->>>>>>> 3bb4a9ba
             return SearchHits.empty()
         }
         val boolQueryBuilder = BoolQueryBuilder()
