/*
 * Copyright OpenSearch Contributors
 * SPDX-License-Identifier: Apache-2.0
 */

package org.opensearch.alerting

import org.apache.logging.log4j.LogManager
<<<<<<< HEAD
import org.opensearch.alerting.model.AlertContext
import org.opensearch.alerting.model.MonitorRunResult
import org.opensearch.alerting.model.QueryLevelTriggerRunResult
=======
>>>>>>> 8ef66c78
import org.opensearch.alerting.opensearchapi.InjectorContextElement
import org.opensearch.alerting.opensearchapi.withClosableContext
import org.opensearch.alerting.script.QueryLevelTriggerExecutionContext
import org.opensearch.alerting.settings.AlertingSettings
import org.opensearch.alerting.util.isADMonitor
import org.opensearch.commons.alerting.model.Alert
import org.opensearch.commons.alerting.model.Monitor
import org.opensearch.commons.alerting.model.MonitorRunResult
import org.opensearch.commons.alerting.model.QueryLevelTrigger
import org.opensearch.commons.alerting.model.QueryLevelTriggerRunResult
import org.opensearch.commons.alerting.model.WorkflowRunContext
import org.opensearch.transport.TransportService
import java.time.Instant
import java.util.Locale

object QueryLevelMonitorRunner : MonitorRunner() {
    private val logger = LogManager.getLogger(javaClass)

    override suspend fun runMonitor(
        monitor: Monitor,
        monitorCtx: MonitorRunnerExecutionContext,
        periodStart: Instant,
        periodEnd: Instant,
        dryrun: Boolean,
        workflowRunContext: WorkflowRunContext?,
        executionId: String,
        transportService: TransportService
    ): MonitorRunResult<QueryLevelTriggerRunResult> {
        val roles = MonitorRunnerService.getRolesForMonitor(monitor)
        logger.debug("Running monitor: ${monitor.name} with roles: $roles Thread: ${Thread.currentThread().name}")

        if (periodStart == periodEnd) {
            logger.warn("Start and end time are the same: $periodStart. This monitor will probably only run once.")
        }

        var monitorResult = MonitorRunResult<QueryLevelTriggerRunResult>(monitor.name, periodStart, periodEnd)
        val currentAlerts = try {
            monitorCtx.alertIndices!!.createOrUpdateAlertIndex(monitor.dataSources)
            monitorCtx.alertIndices!!.createOrUpdateInitialAlertHistoryIndex(monitor.dataSources)
            monitorCtx.alertService!!.loadCurrentAlertsForQueryLevelMonitor(monitor, workflowRunContext)
        } catch (e: Exception) {
            // We can't save ERROR alerts to the index here as we don't know if there are existing ACTIVE alerts
            val id = if (monitor.id.trim().isEmpty()) "_na_" else monitor.id
            logger.error("Error loading alerts for monitor: $id", e)
            return monitorResult.copy(error = e)
        }
        if (!isADMonitor(monitor)) {
            withClosableContext(InjectorContextElement(monitor.id, monitorCtx.settings!!, monitorCtx.threadPool!!.threadContext, roles)) {
                monitorResult = monitorResult.copy(
                    inputResults = monitorCtx.inputService!!.collectInputResults(monitor, periodStart, periodEnd, null, workflowRunContext)
                )
            }
        } else {
            monitorResult = monitorResult.copy(
                inputResults = monitorCtx.inputService!!.collectInputResultsForADMonitor(monitor, periodStart, periodEnd)
            )
        }

        val updatedAlerts = mutableListOf<Alert>()
        val triggerResults = mutableMapOf<String, QueryLevelTriggerRunResult>()
        for (trigger in monitor.triggers) {
            val currentAlert = currentAlerts[trigger]
<<<<<<< HEAD
            val currentAlertContext = currentAlert?.let {
                val maxComments = monitorCtx.clusterService!!.clusterSettings.get(AlertingSettings.MAX_COMMENTS_PER_NOTIFICATION)
                val currentAlertComments = monitorCtx.alertService!!.getCommentsForAlertNotification(currentAlert.id, maxComments)
                AlertContext(alert = currentAlert, comments = currentAlertComments.ifEmpty { null })
            }
            val triggerCtx = QueryLevelTriggerExecutionContext(monitor, trigger as QueryLevelTrigger, monitorResult, currentAlertContext)
            val triggerResult = when (monitor.monitorType) {
=======
            val triggerCtx = QueryLevelTriggerExecutionContext(monitor, trigger as QueryLevelTrigger, monitorResult, currentAlert)
            val triggerResult = when (Monitor.MonitorType.valueOf(monitor.monitorType.uppercase(Locale.ROOT))) {
>>>>>>> 8ef66c78
                Monitor.MonitorType.QUERY_LEVEL_MONITOR ->
                    monitorCtx.triggerService!!.runQueryLevelTrigger(monitor, trigger, triggerCtx)
                Monitor.MonitorType.CLUSTER_METRICS_MONITOR -> {
                    val remoteMonitoringEnabled =
                        monitorCtx.clusterService!!.clusterSettings.get(AlertingSettings.CROSS_CLUSTER_MONITORING_ENABLED)
                    logger.debug("Remote monitoring enabled: {}", remoteMonitoringEnabled)
                    if (remoteMonitoringEnabled)
                        monitorCtx.triggerService!!.runClusterMetricsTrigger(monitor, trigger, triggerCtx, monitorCtx.clusterService!!)
                    else monitorCtx.triggerService!!.runQueryLevelTrigger(monitor, trigger, triggerCtx)
                }
                else ->
                    throw IllegalArgumentException("Unsupported monitor type: ${monitor.monitorType}.")
            }

            triggerResults[trigger.id] = triggerResult

            if (monitorCtx.triggerService!!.isQueryLevelTriggerActionable(triggerCtx, triggerResult, workflowRunContext)) {
                val actionCtx = triggerCtx.copy(error = monitorResult.error ?: triggerResult.error)
                for (action in trigger.actions) {
                    triggerResult.actionResults[action.id] = this.runAction(action, actionCtx, monitorCtx, monitor, dryrun)
                }
            }

            val updatedAlert = monitorCtx.alertService!!.composeQueryLevelAlert(
                triggerCtx,
                triggerResult,
                monitorResult.alertError() ?: triggerResult.alertError(),
                executionId,
                workflowRunContext
            )
            if (updatedAlert != null) updatedAlerts += updatedAlert
        }

        // Don't save alerts if this is a test monitor
        if (!dryrun && monitor.id != Monitor.NO_ID) {
            monitorCtx.retryPolicy?.let {
                monitorCtx.alertService!!.saveAlerts(
                    monitor.dataSources,
                    updatedAlerts,
                    it,
                    routingId = monitor.id
                )
            }
        }
        return monitorResult.copy(triggerResults = triggerResults)
    }
}<|MERGE_RESOLUTION|>--- conflicted
+++ resolved
@@ -6,12 +6,9 @@
 package org.opensearch.alerting
 
 import org.apache.logging.log4j.LogManager
-<<<<<<< HEAD
 import org.opensearch.alerting.model.AlertContext
 import org.opensearch.alerting.model.MonitorRunResult
 import org.opensearch.alerting.model.QueryLevelTriggerRunResult
-=======
->>>>>>> 8ef66c78
 import org.opensearch.alerting.opensearchapi.InjectorContextElement
 import org.opensearch.alerting.opensearchapi.withClosableContext
 import org.opensearch.alerting.script.QueryLevelTriggerExecutionContext
@@ -74,18 +71,13 @@
         val triggerResults = mutableMapOf<String, QueryLevelTriggerRunResult>()
         for (trigger in monitor.triggers) {
             val currentAlert = currentAlerts[trigger]
-<<<<<<< HEAD
             val currentAlertContext = currentAlert?.let {
                 val maxComments = monitorCtx.clusterService!!.clusterSettings.get(AlertingSettings.MAX_COMMENTS_PER_NOTIFICATION)
                 val currentAlertComments = monitorCtx.alertService!!.getCommentsForAlertNotification(currentAlert.id, maxComments)
                 AlertContext(alert = currentAlert, comments = currentAlertComments.ifEmpty { null })
             }
             val triggerCtx = QueryLevelTriggerExecutionContext(monitor, trigger as QueryLevelTrigger, monitorResult, currentAlertContext)
-            val triggerResult = when (monitor.monitorType) {
-=======
-            val triggerCtx = QueryLevelTriggerExecutionContext(monitor, trigger as QueryLevelTrigger, monitorResult, currentAlert)
             val triggerResult = when (Monitor.MonitorType.valueOf(monitor.monitorType.uppercase(Locale.ROOT))) {
->>>>>>> 8ef66c78
                 Monitor.MonitorType.QUERY_LEVEL_MONITOR ->
                     monitorCtx.triggerService!!.runQueryLevelTrigger(monitor, trigger, triggerCtx)
                 Monitor.MonitorType.CLUSTER_METRICS_MONITOR -> {
